--- conflicted
+++ resolved
@@ -137,16 +137,7 @@
         graph.for_each_handle(
             [&](const handle_t& h) {
                 auto id = graph.get_id(h);
-<<<<<<< HEAD
-                if (id >= degrees.size()) {
-                	// require optimized graph to use vector rather than a hash table
-                	std::cerr << "[odgi::degree] error: graph is not optimized, apply 'odgi sort' with -O, --optimize." << std::endl;
-                	assert(false);
-                }
-                degrees[id] = graph.get_degree(h, false) + graph.get_degree(h, true);
-=======
                 degrees[id - shift] = graph.get_degree(h, false) + graph.get_degree(h, true);
->>>>>>> 273ad617
             }, true);
 
         auto in_bounds =
