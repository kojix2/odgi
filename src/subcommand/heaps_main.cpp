#include "subcommand.hpp"
#include "odgi.hpp"
#include "args.hxx"
#include <omp.h>
#include "algorithms/heaps.hpp"
#include "utils.hpp"
#include "split.hpp"

namespace odgi {

using namespace odgi::subcommand;

int main_heaps(int argc, char **argv) {

    // trick argumentparser to do the right thing with the subcommand
    for (uint64_t i = 1; i < argc - 1; ++i) {
        argv[i] = argv[i + 1];
    }
    const std::string prog_name = "odgi heaps";
    argv[0] = (char *) prog_name.c_str();
    --argc
;
    args::ArgumentParser parser("Extract matrix of path pangenome coverage permutations for power law regression.");
    args::Group mandatory_opts(parser, "[ MANDATORY ARGUMENTS ]");
    args::ValueFlag<std::string> og_in_file(mandatory_opts, "FILE", "Load the succinct variation graph in ODGI format from this *FILE*. The file name usually ends with *.og*. It also accepts GFAv1, but the on-the-fly conversion to the ODGI format requires additional time!", {'i', "idx"});
    args::Group heaps_opts(parser, "[ Heaps Options ]");
    args::ValueFlag<std::string> _path_groups(heaps_opts, "FILE", "Group paths as described in two-column FILE, with columns path.name and group.name.",
                                              {'p', "path-groups"});
    args::Flag group_by_sample(heaps_opts, "bool", "Following PanSN naming (sample#hap#ctg), group by sample (1st field).", {'S', "group-by-sample"});
    args::Flag group_by_haplotype(heaps_opts, "bool", "Following PanSN naming (sample#hap#ctg), group by haplotype (2nd field).", {'H', "group-by-haplotype"});
    args::ValueFlag<std::string> _bed_targets(heaps_opts, "FILE", "BED file over path space of the graph, describing a subset of the graph to consider.",
                                              {'b', "bed-targets"});
    args::ValueFlag<uint64_t> _n_permutations(heaps_opts, "N", "Number of permutations to run.",
                                             {'n', "n-permutations"});
    args::Group threading_opts(parser, "[ Threading ]");
    args::ValueFlag<uint64_t> nthreads(threading_opts, "N", "Number of threads to use for parallel operations.",
                                       {'t', "threads"});
    args::Group processing_info_opts(parser, "[ Processing Information ]");
    args::Flag debug(processing_info_opts, "debug", "Print information about the process to stderr.", {'d', "debug"});
    args::Flag progress(processing_info_opts, "progress", "Write the current progress to stderr.", {'P', "progress"});
    args::Group program_info_opts(parser, "[ Program Information ]");
    args::HelpFlag help(program_info_opts, "help", "Print a help message for odgi heaps.", {'h', "help"});
    try {
        parser.ParseCLI(argc, argv);
    } catch (args::Help) {
        std::cout << parser;
        return 0;
    } catch (args::ParseError e) {
        std::cerr << e.what() << std::endl;
        std::cerr << parser;
        return 1;
    }
    if (argc == 1) {
        std::cout << parser;
        return 1;
    }

    if (!og_in_file) {
        std::cerr
            << "[odgi::heaps] error: please specify an input file from where to load the graph via -i=[FILE], --idx=[FILE]."
            << std::endl;
        return 1;
    }

    const uint64_t num_threads = args::get(nthreads) ? args::get(nthreads) : 1;
    omp_set_num_threads(num_threads);

    const uint64_t n_permutations = args::get(_n_permutations) ? args::get(_n_permutations) : 1;

    graph_t graph;
    assert(argc > 0);
    {
        const std::string infile = args::get(og_in_file);
        if (!infile.empty()) {
            if (infile == "-") {
                graph.deserialize(std::cin);
            } else {
                utils::handle_gfa_odgi_input(infile, "heaps", args::get(progress), num_threads, graph);
            }
        }
    }

    std::vector<std::vector<path_handle_t>> path_groups;
    {
        ska::flat_hash_map<std::string, std::vector<path_handle_t>> path_groups_map;
        if (_path_groups) {
            std::ifstream refs(args::get(_path_groups).c_str());
            std::string line;
            while (std::getline(refs, line)) {
                if (!line.empty()) {
                    auto vals = split(line, '\t');
                    if (vals.size() != 2) {
                        std::cerr << "[odgi::heaps] line does not have a path.name and path.group value:"
                                  << std::endl << line << std::endl;
                        return 1;
                    }
                    auto& path_name = vals.front();
                    auto& group = vals.back();
                    if (!graph.has_path(vals.front())) {
                        std::cerr << "[odgi::heaps] no path '" << path_name << "' in graph" << std::endl;
                        return 1;
                    }
                    path_groups_map[group].push_back(graph.get_path_handle(path_name));
                }
            }
        } else if (group_by_haplotype) {
            graph.for_each_path_handle([&](const path_handle_t& p) {
                auto path_name = graph.get_path_name(p);
                // split and decide
                auto vals = split(path_name, '#');
                if (vals.size() == 1) { // ctg
                    path_groups_map[vals.front()].push_back(p);
                } else if (vals.size() == 2) { // sample#ctg
                    path_groups_map[vals.front()].push_back(p);
                } else if (vals.size() == 3) { // sample#hap#ctg
                    auto key = vals[0] + vals[1];
                    path_groups_map[key].push_back(p);
                }
            });
        } else if (group_by_sample) {
            graph.for_each_path_handle([&](const path_handle_t& p) {
                auto path_name = graph.get_path_name(p);
                // split and decide
                auto vals = split(path_name, '#');
                path_groups_map[vals.front()].push_back(p);
            });
        }
        path_groups.reserve(path_groups_map.size());
        for (auto& g : path_groups_map) {
            path_groups.push_back(g.second);
        }
    }

    ska::flat_hash_map<path_handle_t, std::vector<algorithms::interval_t>> intervals;
    if (_bed_targets) {
        std::ifstream bed(args::get(_bed_targets).c_str());
        std::string line;
        while (std::getline(bed, line)) {
            if (!line.empty()) {
                auto vals = split(line, '\t');
                if (vals.size() < 3) {
                    std::cerr << "[odgi::heaps]"
                              << "BED line does not have enough fields to define an interval"
                              << std::endl << line << std::endl;
                    return 1;
                }
<<<<<<< HEAD
                auto& path_name = vals[0];;
                uint64_t start = std::stoul(vals[1]);
                uint64_t end = std::stoul(vals[2]);
                if (!graph.has_path(path_name)) {
                    std::cerr << "[odgi::heaps] no path '" << path_name << "' in graph" << std::endl;
=======
                auto& path_name = vals.front();
                auto& group = vals.back();
                if (!graph.has_path(path_name)) {
                    std::cerr << "[odgi::heaps] no path '" << path_name << "'" << std::endl;
>>>>>>> bd54ab80
                    return 1;
                }
                auto path = graph.get_path_handle(path_name);
                intervals[path].push_back(algorithms::interval_t(start, end));
            }
        }
<<<<<<< HEAD
=======
        refs.close();
        path_groups.reserve(path_groups_map.size());
        for (auto& g : path_groups_map) {
            path_groups.push_back(g.second);
        }
>>>>>>> bd54ab80
    }


    
    graph.set_number_of_threads(num_threads);

    std::cout << "permutation\tnth.genome\tbase.pairs" << std::endl;
    auto handle_output = [&](const std::vector<uint64_t>& vals, uint64_t perm_id) {
        int i = 0;
#pragma omp critical (cout)
        for (auto& v : vals) {
            std::cout << perm_id << "\t" << ++i << "\t" << v << std::endl;
        }
    };
    
    algorithms::for_each_heap_permutation(graph, path_groups, intervals, n_permutations, handle_output);

    return 0;
}

static Subcommand odgi_heaps("heaps", "Path pangenome coverage permutations.",
                             PIPELINE, 3, main_heaps);


}<|MERGE_RESOLUTION|>--- conflicted
+++ resolved
@@ -144,36 +144,19 @@
                               << std::endl << line << std::endl;
                     return 1;
                 }
-<<<<<<< HEAD
-                auto& path_name = vals[0];;
+                auto& path_name = vals[0];
                 uint64_t start = std::stoul(vals[1]);
                 uint64_t end = std::stoul(vals[2]);
                 if (!graph.has_path(path_name)) {
                     std::cerr << "[odgi::heaps] no path '" << path_name << "' in graph" << std::endl;
-=======
-                auto& path_name = vals.front();
-                auto& group = vals.back();
-                if (!graph.has_path(path_name)) {
-                    std::cerr << "[odgi::heaps] no path '" << path_name << "'" << std::endl;
->>>>>>> bd54ab80
                     return 1;
                 }
                 auto path = graph.get_path_handle(path_name);
                 intervals[path].push_back(algorithms::interval_t(start, end));
             }
         }
-<<<<<<< HEAD
-=======
-        refs.close();
-        path_groups.reserve(path_groups_map.size());
-        for (auto& g : path_groups_map) {
-            path_groups.push_back(g.second);
-        }
->>>>>>> bd54ab80
     }
 
-
-    
     graph.set_number_of_threads(num_threads);
 
     std::cout << "permutation\tnth.genome\tbase.pairs" << std::endl;
