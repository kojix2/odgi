--- conflicted
+++ resolved
@@ -249,26 +249,13 @@
         std::vector<uint64_t> position_map(graph.get_node_count() + 1);
         const uint64_t shift = number_bool_packing::unpack_number(graph.get_handle(graph.min_node_id()));
         uint64_t len = 0;
-        {
-<<<<<<< HEAD
-        	nid_t last_node_id = graph.min_node_id();
-            graph.for_each_handle([&](const handle_t &h) {
-            	const nid_t node_id = graph.get_id(h);
-				if (node_id - last_node_id > 1) {
-					std::cerr << "[odgi::viz] error: the graph is not optimized. Please run 'odgi sort' using -O, --optimize" << std::endl;
-					exit(1);
-				}
-				last_node_id = node_id;
-
-				position_map[number_bool_packing::unpack_number(h)] = len;
-=======
+        {r
             if (number_bool_packing::unpack_number(graph.get_handle(graph.max_node_id())) - shift >= graph.get_node_count()){
                 std::cerr << "[odgi::viz] error: the node IDs are not compacted. Please run 'odgi sort' using -O, --optimize to optimize the graph." << std::endl;
                 exit(1);
             }
             graph.for_each_handle([&](const handle_t &h) {
                 position_map[number_bool_packing::unpack_number(h) - shift] = len;
->>>>>>> 273ad617
                 uint64_t hl = graph.get_length(h);
                 len += hl;
 #ifdef debug_odgi_viz
