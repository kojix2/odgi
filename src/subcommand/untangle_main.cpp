--- conflicted
+++ resolved
@@ -178,13 +178,9 @@
                              args::get(merge_dist),
                              (_best_n_mappings ? args::get(_best_n_mappings) : 1),
                              (_jaccard_threshold ? args::get(_jaccard_threshold) : 0.0),
-<<<<<<< HEAD
+                             args::get(paf_output),
                              num_threads,
                              progress);
-=======
-                             args::get(paf_output),
-                             num_threads);
->>>>>>> 84de3765
     }
 
     return 0;
