--- conflicted
+++ resolved
@@ -105,13 +105,9 @@
     const uint64_t& merge_dist,
     const uint64_t& n_best,
     const double& min_jaccard,
-<<<<<<< HEAD
+    const bool& paf_output,
     const size_t& num_threads,
-    const bool& progress);
-=======
-    const bool& paf_output,
-    const size_t& num_threads);
->>>>>>> 84de3765
+	const bool& progress);
 
 }
 }
