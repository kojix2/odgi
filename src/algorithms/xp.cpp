--- conflicted
+++ resolved
@@ -334,11 +334,7 @@
         std::cerr << "[GET_PANGENOME_POS]: offset_in_handle: " << offset_in_handle << std::endl;
 #endif
         if (is_rev) {
-<<<<<<< HEAD
-#ifdef debug_get_pangenom_pos
-=======
-#ifdef debug_get_pangenome_pos
->>>>>>> 66e57b3b
+#ifdef debug_get_pangenome_pos
             std::cerr << "WE LANDED IN REVERSE." << std::endl;
             std::cerr << "[GET_PANGENOME_POS]: IS_REV offset_in_handle 1: " << offset_in_handle << std::endl;
             std::cerr << "[GET_PANGENOME_POS]: IS_REV node_length: " << node_length << std::endl;
@@ -349,12 +345,9 @@
             std::cerr << "[GET_PANGENOME_POS]: IS_REV offset_in_handle 2: " << offset_in_handle << std::endl;
 #endif
         }
-<<<<<<< HEAD
-=======
 #ifdef debug_get_pangenome_pos
         std::cerr << "[GET_PANGENOME_POS]: IS_REV handle_pos: " << handle_pos << std::endl;
 #endif
->>>>>>> 66e57b3b
         size_t pos_in_pangenome = handle_pos + offset_in_handle;
 
         return pos_in_pangenome;
