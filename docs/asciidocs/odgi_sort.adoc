--- conflicted
+++ resolved
@@ -123,11 +123,7 @@
   Apply path guided 1D linear SGD algorithm to organize the graph.
 
 *-J, --path-sgd-sample-from-paths*::
-<<<<<<< HEAD
-  Instead of sampling the first term from all nodes of paths we sample from all nucleotide positions of the paths. Default value is _FALSE_.
-=======
   Instead of sampling the first node from all nodes we sample from all nucleotide positions of the paths. Default value is _FALSE_.
->>>>>>> 4484f1d3
 
 *-f, --path-sgd-use-paths*=FILE::
   Specify a line separated list of paths to sample from for the on the fly term generation process in the path guided linear 1D SGD. The default value are _all paths_.
