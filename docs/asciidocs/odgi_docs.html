<!DOCTYPE html>
<html lang="en">
<head>
<meta charset="UTF-8">
<meta http-equiv="X-UA-Compatible" content="IE=edge">
<meta name="viewport" content="width=device-width, initial-scale=1.0">
<meta name="generator" content="Asciidoctor 2.0.10">
<meta name="author" content="Simon Heumos, Erik Garrison">
<title>Reference Documentation for ODGI v0.4.1</title>
<link rel="stylesheet" href="https://fonts.googleapis.com/css?family=Open+Sans:300,300italic,400,400italic,600,600italic%7CNoto+Serif:400,400italic,700,700italic%7CDroid+Sans+Mono:400,700">
<style>
/* Asciidoctor default stylesheet | MIT License | https://asciidoctor.org */
/* Uncomment @import statement to use as custom stylesheet */
/*@import "https://fonts.googleapis.com/css?family=Open+Sans:300,300italic,400,400italic,600,600italic%7CNoto+Serif:400,400italic,700,700italic%7CDroid+Sans+Mono:400,700";*/
article,aside,details,figcaption,figure,footer,header,hgroup,main,nav,section{display:block}
audio,video{display:inline-block}
audio:not([controls]){display:none;height:0}
html{font-family:sans-serif;-ms-text-size-adjust:100%;-webkit-text-size-adjust:100%}
a{background:none}
a:focus{outline:thin dotted}
a:active,a:hover{outline:0}
h1{font-size:2em;margin:.67em 0}
abbr[title]{border-bottom:1px dotted}
b,strong{font-weight:bold}
dfn{font-style:italic}
hr{-moz-box-sizing:content-box;box-sizing:content-box;height:0}
mark{background:#ff0;color:#000}
code,kbd,pre,samp{font-family:monospace;font-size:1em}
pre{white-space:pre-wrap}
q{quotes:"\201C" "\201D" "\2018" "\2019"}
small{font-size:80%}
sub,sup{font-size:75%;line-height:0;position:relative;vertical-align:baseline}
sup{top:-.5em}
sub{bottom:-.25em}
img{border:0}
svg:not(:root){overflow:hidden}
figure{margin:0}
fieldset{border:1px solid silver;margin:0 2px;padding:.35em .625em .75em}
legend{border:0;padding:0}
button,input,select,textarea{font-family:inherit;font-size:100%;margin:0}
button,input{line-height:normal}
button,select{text-transform:none}
button,html input[type="button"],input[type="reset"],input[type="submit"]{-webkit-appearance:button;cursor:pointer}
button[disabled],html input[disabled]{cursor:default}
input[type="checkbox"],input[type="radio"]{box-sizing:border-box;padding:0}
button::-moz-focus-inner,input::-moz-focus-inner{border:0;padding:0}
textarea{overflow:auto;vertical-align:top}
table{border-collapse:collapse;border-spacing:0}
*,*::before,*::after{-moz-box-sizing:border-box;-webkit-box-sizing:border-box;box-sizing:border-box}
html,body{font-size:100%}
body{background:#fff;color:rgba(0,0,0,.8);padding:0;margin:0;font-family:"Noto Serif","DejaVu Serif",serif;font-weight:400;font-style:normal;line-height:1;position:relative;cursor:auto;tab-size:4;-moz-osx-font-smoothing:grayscale;-webkit-font-smoothing:antialiased}
a:hover{cursor:pointer}
img,object,embed{max-width:100%;height:auto}
object,embed{height:100%}
img{-ms-interpolation-mode:bicubic}
.left{float:left!important}
.right{float:right!important}
.text-left{text-align:left!important}
.text-right{text-align:right!important}
.text-center{text-align:center!important}
.text-justify{text-align:justify!important}
.hide{display:none}
img,object,svg{display:inline-block;vertical-align:middle}
textarea{height:auto;min-height:50px}
select{width:100%}
.center{margin-left:auto;margin-right:auto}
.stretch{width:100%}
.subheader,.admonitionblock td.content>.title,.audioblock>.title,.exampleblock>.title,.imageblock>.title,.listingblock>.title,.literalblock>.title,.stemblock>.title,.openblock>.title,.paragraph>.title,.quoteblock>.title,table.tableblock>.title,.verseblock>.title,.videoblock>.title,.dlist>.title,.olist>.title,.ulist>.title,.qlist>.title,.hdlist>.title{line-height:1.45;color:#7a2518;font-weight:400;margin-top:0;margin-bottom:.25em}
div,dl,dt,dd,ul,ol,li,h1,h2,h3,#toctitle,.sidebarblock>.content>.title,h4,h5,h6,pre,form,p,blockquote,th,td{margin:0;padding:0;direction:ltr}
a{color:#2156a5;text-decoration:underline;line-height:inherit}
a:hover,a:focus{color:#1d4b8f}
a img{border:0}
p{font-family:inherit;font-weight:400;font-size:1em;line-height:1.6;margin-bottom:1.25em;text-rendering:optimizeLegibility}
p aside{font-size:.875em;line-height:1.35;font-style:italic}
h1,h2,h3,#toctitle,.sidebarblock>.content>.title,h4,h5,h6{font-family:"Open Sans","DejaVu Sans",sans-serif;font-weight:300;font-style:normal;color:#ba3925;text-rendering:optimizeLegibility;margin-top:1em;margin-bottom:.5em;line-height:1.0125em}
h1 small,h2 small,h3 small,#toctitle small,.sidebarblock>.content>.title small,h4 small,h5 small,h6 small{font-size:60%;color:#e99b8f;line-height:0}
h1{font-size:2.125em}
h2{font-size:1.6875em}
h3,#toctitle,.sidebarblock>.content>.title{font-size:1.375em}
h4,h5{font-size:1.125em}
h6{font-size:1em}
hr{border:solid #dddddf;border-width:1px 0 0;clear:both;margin:1.25em 0 1.1875em;height:0}
em,i{font-style:italic;line-height:inherit}
strong,b{font-weight:bold;line-height:inherit}
small{font-size:60%;line-height:inherit}
code{font-family:"Droid Sans Mono","DejaVu Sans Mono",monospace;font-weight:400;color:rgba(0,0,0,.9)}
ul,ol,dl{font-size:1em;line-height:1.6;margin-bottom:1.25em;list-style-position:outside;font-family:inherit}
ul,ol{margin-left:1.5em}
ul li ul,ul li ol{margin-left:1.25em;margin-bottom:0;font-size:1em}
ul.square li ul,ul.circle li ul,ul.disc li ul{list-style:inherit}
ul.square{list-style-type:square}
ul.circle{list-style-type:circle}
ul.disc{list-style-type:disc}
ol li ul,ol li ol{margin-left:1.25em;margin-bottom:0}
dl dt{margin-bottom:.3125em;font-weight:bold}
dl dd{margin-bottom:1.25em}
abbr,acronym{text-transform:uppercase;font-size:90%;color:rgba(0,0,0,.8);border-bottom:1px dotted #ddd;cursor:help}
abbr{text-transform:none}
blockquote{margin:0 0 1.25em;padding:.5625em 1.25em 0 1.1875em;border-left:1px solid #ddd}
blockquote cite{display:block;font-size:.9375em;color:rgba(0,0,0,.6)}
blockquote cite::before{content:"\2014 \0020"}
blockquote cite a,blockquote cite a:visited{color:rgba(0,0,0,.6)}
blockquote,blockquote p{line-height:1.6;color:rgba(0,0,0,.85)}
@media screen and (min-width:768px){h1,h2,h3,#toctitle,.sidebarblock>.content>.title,h4,h5,h6{line-height:1.2}
h1{font-size:2.75em}
h2{font-size:2.3125em}
h3,#toctitle,.sidebarblock>.content>.title{font-size:1.6875em}
h4{font-size:1.4375em}}
table{background:#fff;margin-bottom:1.25em;border:solid 1px #dedede}
table thead,table tfoot{background:#f7f8f7}
table thead tr th,table thead tr td,table tfoot tr th,table tfoot tr td{padding:.5em .625em .625em;font-size:inherit;color:rgba(0,0,0,.8);text-align:left}
table tr th,table tr td{padding:.5625em .625em;font-size:inherit;color:rgba(0,0,0,.8)}
table tr.even,table tr.alt{background:#f8f8f7}
table thead tr th,table tfoot tr th,table tbody tr td,table tr td,table tfoot tr td{display:table-cell;line-height:1.6}
h1,h2,h3,#toctitle,.sidebarblock>.content>.title,h4,h5,h6{line-height:1.2;word-spacing:-.05em}
h1 strong,h2 strong,h3 strong,#toctitle strong,.sidebarblock>.content>.title strong,h4 strong,h5 strong,h6 strong{font-weight:400}
.clearfix::before,.clearfix::after,.float-group::before,.float-group::after{content:" ";display:table}
.clearfix::after,.float-group::after{clear:both}
:not(pre):not([class^=L])>code{font-size:.9375em;font-style:normal!important;letter-spacing:0;padding:.1em .5ex;word-spacing:-.15em;background:#f7f7f8;-webkit-border-radius:4px;border-radius:4px;line-height:1.45;text-rendering:optimizeSpeed;word-wrap:break-word}
:not(pre)>code.nobreak{word-wrap:normal}
:not(pre)>code.nowrap{white-space:nowrap}
pre{color:rgba(0,0,0,.9);font-family:"Droid Sans Mono","DejaVu Sans Mono",monospace;line-height:1.45;text-rendering:optimizeSpeed}
pre code,pre pre{color:inherit;font-size:inherit;line-height:inherit}
pre>code{display:block}
pre.nowrap,pre.nowrap pre{white-space:pre;word-wrap:normal}
em em{font-style:normal}
strong strong{font-weight:400}
.keyseq{color:rgba(51,51,51,.8)}
kbd{font-family:"Droid Sans Mono","DejaVu Sans Mono",monospace;display:inline-block;color:rgba(0,0,0,.8);font-size:.65em;line-height:1.45;background:#f7f7f7;border:1px solid #ccc;-webkit-border-radius:3px;border-radius:3px;-webkit-box-shadow:0 1px 0 rgba(0,0,0,.2),0 0 0 .1em white inset;box-shadow:0 1px 0 rgba(0,0,0,.2),0 0 0 .1em #fff inset;margin:0 .15em;padding:.2em .5em;vertical-align:middle;position:relative;top:-.1em;white-space:nowrap}
.keyseq kbd:first-child{margin-left:0}
.keyseq kbd:last-child{margin-right:0}
.menuseq,.menuref{color:#000}
.menuseq b:not(.caret),.menuref{font-weight:inherit}
.menuseq{word-spacing:-.02em}
.menuseq b.caret{font-size:1.25em;line-height:.8}
.menuseq i.caret{font-weight:bold;text-align:center;width:.45em}
b.button::before,b.button::after{position:relative;top:-1px;font-weight:400}
b.button::before{content:"[";padding:0 3px 0 2px}
b.button::after{content:"]";padding:0 2px 0 3px}
p a>code:hover{color:rgba(0,0,0,.9)}
#header,#content,#footnotes,#footer{width:100%;margin-left:auto;margin-right:auto;margin-top:0;margin-bottom:0;max-width:62.5em;*zoom:1;position:relative;padding-left:.9375em;padding-right:.9375em}
#header::before,#header::after,#content::before,#content::after,#footnotes::before,#footnotes::after,#footer::before,#footer::after{content:" ";display:table}
#header::after,#content::after,#footnotes::after,#footer::after{clear:both}
#content{margin-top:1.25em}
#content::before{content:none}
#header>h1:first-child{color:rgba(0,0,0,.85);margin-top:2.25rem;margin-bottom:0}
#header>h1:first-child+#toc{margin-top:8px;border-top:1px solid #dddddf}
#header>h1:only-child,body.toc2 #header>h1:nth-last-child(2){border-bottom:1px solid #dddddf;padding-bottom:8px}
#header .details{border-bottom:1px solid #dddddf;line-height:1.45;padding-top:.25em;padding-bottom:.25em;padding-left:.25em;color:rgba(0,0,0,.6);display:-ms-flexbox;display:-webkit-flex;display:flex;-ms-flex-flow:row wrap;-webkit-flex-flow:row wrap;flex-flow:row wrap}
#header .details span:first-child{margin-left:-.125em}
#header .details span.email a{color:rgba(0,0,0,.85)}
#header .details br{display:none}
#header .details br+span::before{content:"\00a0\2013\00a0"}
#header .details br+span.author::before{content:"\00a0\22c5\00a0";color:rgba(0,0,0,.85)}
#header .details br+span#revremark::before{content:"\00a0|\00a0"}
#header #revnumber{text-transform:capitalize}
#header #revnumber::after{content:"\00a0"}
#content>h1:first-child:not([class]){color:rgba(0,0,0,.85);border-bottom:1px solid #dddddf;padding-bottom:8px;margin-top:0;padding-top:1rem;margin-bottom:1.25rem}
#toc{border-bottom:1px solid #e7e7e9;padding-bottom:.5em}
#toc>ul{margin-left:.125em}
#toc ul.sectlevel0>li>a{font-style:italic}
#toc ul.sectlevel0 ul.sectlevel1{margin:.5em 0}
#toc ul{font-family:"Open Sans","DejaVu Sans",sans-serif;list-style-type:none}
#toc li{line-height:1.3334;margin-top:.3334em}
#toc a{text-decoration:none}
#toc a:active{text-decoration:underline}
#toctitle{color:#7a2518;font-size:1.2em}
@media screen and (min-width:768px){#toctitle{font-size:1.375em}
body.toc2{padding-left:15em;padding-right:0}
#toc.toc2{margin-top:0!important;background:#f8f8f7;position:fixed;width:15em;left:0;top:0;border-right:1px solid #e7e7e9;border-top-width:0!important;border-bottom-width:0!important;z-index:1000;padding:1.25em 1em;height:100%;overflow:auto}
#toc.toc2 #toctitle{margin-top:0;margin-bottom:.8rem;font-size:1.2em}
#toc.toc2>ul{font-size:.9em;margin-bottom:0}
#toc.toc2 ul ul{margin-left:0;padding-left:1em}
#toc.toc2 ul.sectlevel0 ul.sectlevel1{padding-left:0;margin-top:.5em;margin-bottom:.5em}
body.toc2.toc-right{padding-left:0;padding-right:15em}
body.toc2.toc-right #toc.toc2{border-right-width:0;border-left:1px solid #e7e7e9;left:auto;right:0}}
@media screen and (min-width:1280px){body.toc2{padding-left:20em;padding-right:0}
#toc.toc2{width:20em}
#toc.toc2 #toctitle{font-size:1.375em}
#toc.toc2>ul{font-size:.95em}
#toc.toc2 ul ul{padding-left:1.25em}
body.toc2.toc-right{padding-left:0;padding-right:20em}}
#content #toc{border-style:solid;border-width:1px;border-color:#e0e0dc;margin-bottom:1.25em;padding:1.25em;background:#f8f8f7;-webkit-border-radius:4px;border-radius:4px}
#content #toc>:first-child{margin-top:0}
#content #toc>:last-child{margin-bottom:0}
#footer{max-width:100%;background:rgba(0,0,0,.8);padding:1.25em}
#footer-text{color:rgba(255,255,255,.8);line-height:1.44}
#content{margin-bottom:.625em}
.sect1{padding-bottom:.625em}
@media screen and (min-width:768px){#content{margin-bottom:1.25em}
.sect1{padding-bottom:1.25em}}
.sect1:last-child{padding-bottom:0}
.sect1+.sect1{border-top:1px solid #e7e7e9}
#content h1>a.anchor,h2>a.anchor,h3>a.anchor,#toctitle>a.anchor,.sidebarblock>.content>.title>a.anchor,h4>a.anchor,h5>a.anchor,h6>a.anchor{position:absolute;z-index:1001;width:1.5ex;margin-left:-1.5ex;display:block;text-decoration:none!important;visibility:hidden;text-align:center;font-weight:400}
#content h1>a.anchor::before,h2>a.anchor::before,h3>a.anchor::before,#toctitle>a.anchor::before,.sidebarblock>.content>.title>a.anchor::before,h4>a.anchor::before,h5>a.anchor::before,h6>a.anchor::before{content:"\00A7";font-size:.85em;display:block;padding-top:.1em}
#content h1:hover>a.anchor,#content h1>a.anchor:hover,h2:hover>a.anchor,h2>a.anchor:hover,h3:hover>a.anchor,#toctitle:hover>a.anchor,.sidebarblock>.content>.title:hover>a.anchor,h3>a.anchor:hover,#toctitle>a.anchor:hover,.sidebarblock>.content>.title>a.anchor:hover,h4:hover>a.anchor,h4>a.anchor:hover,h5:hover>a.anchor,h5>a.anchor:hover,h6:hover>a.anchor,h6>a.anchor:hover{visibility:visible}
#content h1>a.link,h2>a.link,h3>a.link,#toctitle>a.link,.sidebarblock>.content>.title>a.link,h4>a.link,h5>a.link,h6>a.link{color:#ba3925;text-decoration:none}
#content h1>a.link:hover,h2>a.link:hover,h3>a.link:hover,#toctitle>a.link:hover,.sidebarblock>.content>.title>a.link:hover,h4>a.link:hover,h5>a.link:hover,h6>a.link:hover{color:#a53221}
details,.audioblock,.imageblock,.literalblock,.listingblock,.stemblock,.videoblock{margin-bottom:1.25em}
details>summary:first-of-type{cursor:pointer;display:list-item;outline:none;margin-bottom:.75em}
.admonitionblock td.content>.title,.audioblock>.title,.exampleblock>.title,.imageblock>.title,.listingblock>.title,.literalblock>.title,.stemblock>.title,.openblock>.title,.paragraph>.title,.quoteblock>.title,table.tableblock>.title,.verseblock>.title,.videoblock>.title,.dlist>.title,.olist>.title,.ulist>.title,.qlist>.title,.hdlist>.title{text-rendering:optimizeLegibility;text-align:left;font-family:"Noto Serif","DejaVu Serif",serif;font-size:1rem;font-style:italic}
table.tableblock.fit-content>caption.title{white-space:nowrap;width:0}
.paragraph.lead>p,#preamble>.sectionbody>[class="paragraph"]:first-of-type p{font-size:1.21875em;line-height:1.6;color:rgba(0,0,0,.85)}
table.tableblock #preamble>.sectionbody>[class="paragraph"]:first-of-type p{font-size:inherit}
.admonitionblock>table{border-collapse:separate;border:0;background:none;width:100%}
.admonitionblock>table td.icon{text-align:center;width:80px}
.admonitionblock>table td.icon img{max-width:none}
.admonitionblock>table td.icon .title{font-weight:bold;font-family:"Open Sans","DejaVu Sans",sans-serif;text-transform:uppercase}
.admonitionblock>table td.content{padding-left:1.125em;padding-right:1.25em;border-left:1px solid #dddddf;color:rgba(0,0,0,.6)}
.admonitionblock>table td.content>:last-child>:last-child{margin-bottom:0}
.exampleblock>.content{border-style:solid;border-width:1px;border-color:#e6e6e6;margin-bottom:1.25em;padding:1.25em;background:#fff;-webkit-border-radius:4px;border-radius:4px}
.exampleblock>.content>:first-child{margin-top:0}
.exampleblock>.content>:last-child{margin-bottom:0}
.sidebarblock{border-style:solid;border-width:1px;border-color:#dbdbd6;margin-bottom:1.25em;padding:1.25em;background:#f3f3f2;-webkit-border-radius:4px;border-radius:4px}
.sidebarblock>:first-child{margin-top:0}
.sidebarblock>:last-child{margin-bottom:0}
.sidebarblock>.content>.title{color:#7a2518;margin-top:0;text-align:center}
.exampleblock>.content>:last-child>:last-child,.exampleblock>.content .olist>ol>li:last-child>:last-child,.exampleblock>.content .ulist>ul>li:last-child>:last-child,.exampleblock>.content .qlist>ol>li:last-child>:last-child,.sidebarblock>.content>:last-child>:last-child,.sidebarblock>.content .olist>ol>li:last-child>:last-child,.sidebarblock>.content .ulist>ul>li:last-child>:last-child,.sidebarblock>.content .qlist>ol>li:last-child>:last-child{margin-bottom:0}
.literalblock pre,.listingblock>.content>pre{-webkit-border-radius:4px;border-radius:4px;word-wrap:break-word;overflow-x:auto;padding:1em;font-size:.8125em}
@media screen and (min-width:768px){.literalblock pre,.listingblock>.content>pre{font-size:.90625em}}
@media screen and (min-width:1280px){.literalblock pre,.listingblock>.content>pre{font-size:1em}}
.literalblock pre,.listingblock>.content>pre:not(.highlight),.listingblock>.content>pre[class="highlight"],.listingblock>.content>pre[class^="highlight "]{background:#f7f7f8}
.literalblock.output pre{color:#f7f7f8;background:rgba(0,0,0,.9)}
.listingblock>.content{position:relative}
.listingblock code[data-lang]::before{display:none;content:attr(data-lang);position:absolute;font-size:.75em;top:.425rem;right:.5rem;line-height:1;text-transform:uppercase;color:inherit;opacity:.5}
.listingblock:hover code[data-lang]::before{display:block}
.listingblock.terminal pre .command::before{content:attr(data-prompt);padding-right:.5em;color:inherit;opacity:.5}
.listingblock.terminal pre .command:not([data-prompt])::before{content:"$"}
.listingblock pre.highlightjs{padding:0}
.listingblock pre.highlightjs>code{padding:1em;-webkit-border-radius:4px;border-radius:4px}
.listingblock pre.prettyprint{border-width:0}
.prettyprint{background:#f7f7f8}
pre.prettyprint .linenums{line-height:1.45;margin-left:2em}
pre.prettyprint li{background:none;list-style-type:inherit;padding-left:0}
pre.prettyprint li code[data-lang]::before{opacity:1}
pre.prettyprint li:not(:first-child) code[data-lang]::before{display:none}
table.linenotable{border-collapse:separate;border:0;margin-bottom:0;background:none}
table.linenotable td[class]{color:inherit;vertical-align:top;padding:0;line-height:inherit;white-space:normal}
table.linenotable td.code{padding-left:.75em}
table.linenotable td.linenos{border-right:1px solid currentColor;opacity:.35;padding-right:.5em}
pre.pygments .lineno{border-right:1px solid currentColor;opacity:.35;display:inline-block;margin-right:.75em}
pre.pygments .lineno::before{content:"";margin-right:-.125em}
.quoteblock{margin:0 1em 1.25em 1.5em;display:table}
.quoteblock:not(.excerpt)>.title{margin-left:-1.5em;margin-bottom:.75em}
.quoteblock blockquote,.quoteblock p{color:rgba(0,0,0,.85);font-size:1.15rem;line-height:1.75;word-spacing:.1em;letter-spacing:0;font-style:italic;text-align:justify}
.quoteblock blockquote{margin:0;padding:0;border:0}
.quoteblock blockquote::before{content:"\201c";float:left;font-size:2.75em;font-weight:bold;line-height:.6em;margin-left:-.6em;color:#7a2518;text-shadow:0 1px 2px rgba(0,0,0,.1)}
.quoteblock blockquote>.paragraph:last-child p{margin-bottom:0}
.quoteblock .attribution{margin-top:.75em;margin-right:.5ex;text-align:right}
.verseblock{margin:0 1em 1.25em}
.verseblock pre{font-family:"Open Sans","DejaVu Sans",sans;font-size:1.15rem;color:rgba(0,0,0,.85);font-weight:300;text-rendering:optimizeLegibility}
.verseblock pre strong{font-weight:400}
.verseblock .attribution{margin-top:1.25rem;margin-left:.5ex}
.quoteblock .attribution,.verseblock .attribution{font-size:.9375em;line-height:1.45;font-style:italic}
.quoteblock .attribution br,.verseblock .attribution br{display:none}
.quoteblock .attribution cite,.verseblock .attribution cite{display:block;letter-spacing:-.025em;color:rgba(0,0,0,.6)}
.quoteblock.abstract blockquote::before,.quoteblock.excerpt blockquote::before,.quoteblock .quoteblock blockquote::before{display:none}
.quoteblock.abstract blockquote,.quoteblock.abstract p,.quoteblock.excerpt blockquote,.quoteblock.excerpt p,.quoteblock .quoteblock blockquote,.quoteblock .quoteblock p{line-height:1.6;word-spacing:0}
.quoteblock.abstract{margin:0 1em 1.25em;display:block}
.quoteblock.abstract>.title{margin:0 0 .375em;font-size:1.15em;text-align:center}
.quoteblock.excerpt>blockquote,.quoteblock .quoteblock{padding:0 0 .25em 1em;border-left:.25em solid #dddddf}
.quoteblock.excerpt,.quoteblock .quoteblock{margin-left:0}
.quoteblock.excerpt blockquote,.quoteblock.excerpt p,.quoteblock .quoteblock blockquote,.quoteblock .quoteblock p{color:inherit;font-size:1.0625rem}
.quoteblock.excerpt .attribution,.quoteblock .quoteblock .attribution{color:inherit;text-align:left;margin-right:0}
table.tableblock{max-width:100%;border-collapse:separate}
p.tableblock:last-child{margin-bottom:0}
td.tableblock>.content>:last-child{margin-bottom:-1.25em}
td.tableblock>.content>:last-child.sidebarblock{margin-bottom:0}
table.tableblock,th.tableblock,td.tableblock{border:0 solid #dedede}
table.grid-all>thead>tr>.tableblock,table.grid-all>tbody>tr>.tableblock{border-width:0 1px 1px 0}
table.grid-all>tfoot>tr>.tableblock{border-width:1px 1px 0 0}
table.grid-cols>*>tr>.tableblock{border-width:0 1px 0 0}
table.grid-rows>thead>tr>.tableblock,table.grid-rows>tbody>tr>.tableblock{border-width:0 0 1px}
table.grid-rows>tfoot>tr>.tableblock{border-width:1px 0 0}
table.grid-all>*>tr>.tableblock:last-child,table.grid-cols>*>tr>.tableblock:last-child{border-right-width:0}
table.grid-all>tbody>tr:last-child>.tableblock,table.grid-all>thead:last-child>tr>.tableblock,table.grid-rows>tbody>tr:last-child>.tableblock,table.grid-rows>thead:last-child>tr>.tableblock{border-bottom-width:0}
table.frame-all{border-width:1px}
table.frame-sides{border-width:0 1px}
table.frame-topbot,table.frame-ends{border-width:1px 0}
table.stripes-all tr,table.stripes-odd tr:nth-of-type(odd),table.stripes-even tr:nth-of-type(even),table.stripes-hover tr:hover{background:#f8f8f7}
th.halign-left,td.halign-left{text-align:left}
th.halign-right,td.halign-right{text-align:right}
th.halign-center,td.halign-center{text-align:center}
th.valign-top,td.valign-top{vertical-align:top}
th.valign-bottom,td.valign-bottom{vertical-align:bottom}
th.valign-middle,td.valign-middle{vertical-align:middle}
table thead th,table tfoot th{font-weight:bold}
tbody tr th{display:table-cell;line-height:1.6;background:#f7f8f7}
tbody tr th,tbody tr th p,tfoot tr th,tfoot tr th p{color:rgba(0,0,0,.8);font-weight:bold}
p.tableblock>code:only-child{background:none;padding:0}
p.tableblock{font-size:1em}
ol{margin-left:1.75em}
ul li ol{margin-left:1.5em}
dl dd{margin-left:1.125em}
dl dd:last-child,dl dd:last-child>:last-child{margin-bottom:0}
ol>li p,ul>li p,ul dd,ol dd,.olist .olist,.ulist .ulist,.ulist .olist,.olist .ulist{margin-bottom:.625em}
ul.checklist,ul.none,ol.none,ul.no-bullet,ol.no-bullet,ol.unnumbered,ul.unstyled,ol.unstyled{list-style-type:none}
ul.no-bullet,ol.no-bullet,ol.unnumbered{margin-left:.625em}
ul.unstyled,ol.unstyled{margin-left:0}
ul.checklist{margin-left:.625em}
ul.checklist li>p:first-child>.fa-square-o:first-child,ul.checklist li>p:first-child>.fa-check-square-o:first-child{width:1.25em;font-size:.8em;position:relative;bottom:.125em}
ul.checklist li>p:first-child>input[type="checkbox"]:first-child{margin-right:.25em}
ul.inline{display:-ms-flexbox;display:-webkit-box;display:flex;-ms-flex-flow:row wrap;-webkit-flex-flow:row wrap;flex-flow:row wrap;list-style:none;margin:0 0 .625em -1.25em}
ul.inline>li{margin-left:1.25em}
.unstyled dl dt{font-weight:400;font-style:normal}
ol.arabic{list-style-type:decimal}
ol.decimal{list-style-type:decimal-leading-zero}
ol.loweralpha{list-style-type:lower-alpha}
ol.upperalpha{list-style-type:upper-alpha}
ol.lowerroman{list-style-type:lower-roman}
ol.upperroman{list-style-type:upper-roman}
ol.lowergreek{list-style-type:lower-greek}
.hdlist>table,.colist>table{border:0;background:none}
.hdlist>table>tbody>tr,.colist>table>tbody>tr{background:none}
td.hdlist1,td.hdlist2{vertical-align:top;padding:0 .625em}
td.hdlist1{font-weight:bold;padding-bottom:1.25em}
.literalblock+.colist,.listingblock+.colist{margin-top:-.5em}
.colist td:not([class]):first-child{padding:.4em .75em 0;line-height:1;vertical-align:top}
.colist td:not([class]):first-child img{max-width:none}
.colist td:not([class]):last-child{padding:.25em 0}
.thumb,.th{line-height:0;display:inline-block;border:solid 4px #fff;-webkit-box-shadow:0 0 0 1px #ddd;box-shadow:0 0 0 1px #ddd}
.imageblock.left{margin:.25em .625em 1.25em 0}
.imageblock.right{margin:.25em 0 1.25em .625em}
.imageblock>.title{margin-bottom:0}
.imageblock.thumb,.imageblock.th{border-width:6px}
.imageblock.thumb>.title,.imageblock.th>.title{padding:0 .125em}
.image.left,.image.right{margin-top:.25em;margin-bottom:.25em;display:inline-block;line-height:0}
.image.left{margin-right:.625em}
.image.right{margin-left:.625em}
a.image{text-decoration:none;display:inline-block}
a.image object{pointer-events:none}
sup.footnote,sup.footnoteref{font-size:.875em;position:static;vertical-align:super}
sup.footnote a,sup.footnoteref a{text-decoration:none}
sup.footnote a:active,sup.footnoteref a:active{text-decoration:underline}
#footnotes{padding-top:.75em;padding-bottom:.75em;margin-bottom:.625em}
#footnotes hr{width:20%;min-width:6.25em;margin:-.25em 0 .75em;border-width:1px 0 0}
#footnotes .footnote{padding:0 .375em 0 .225em;line-height:1.3334;font-size:.875em;margin-left:1.2em;margin-bottom:.2em}
#footnotes .footnote a:first-of-type{font-weight:bold;text-decoration:none;margin-left:-1.05em}
#footnotes .footnote:last-of-type{margin-bottom:0}
#content #footnotes{margin-top:-.625em;margin-bottom:0;padding:.75em 0}
.gist .file-data>table{border:0;background:#fff;width:100%;margin-bottom:0}
.gist .file-data>table td.line-data{width:99%}
div.unbreakable{page-break-inside:avoid}
.big{font-size:larger}
.small{font-size:smaller}
.underline{text-decoration:underline}
.overline{text-decoration:overline}
.line-through{text-decoration:line-through}
.aqua{color:#00bfbf}
.aqua-background{background:#00fafa}
.black{color:#000}
.black-background{background:#000}
.blue{color:#0000bf}
.blue-background{background:#0000fa}
.fuchsia{color:#bf00bf}
.fuchsia-background{background:#fa00fa}
.gray{color:#606060}
.gray-background{background:#7d7d7d}
.green{color:#006000}
.green-background{background:#007d00}
.lime{color:#00bf00}
.lime-background{background:#00fa00}
.maroon{color:#600000}
.maroon-background{background:#7d0000}
.navy{color:#000060}
.navy-background{background:#00007d}
.olive{color:#606000}
.olive-background{background:#7d7d00}
.purple{color:#600060}
.purple-background{background:#7d007d}
.red{color:#bf0000}
.red-background{background:#fa0000}
.silver{color:#909090}
.silver-background{background:#bcbcbc}
.teal{color:#006060}
.teal-background{background:#007d7d}
.white{color:#bfbfbf}
.white-background{background:#fafafa}
.yellow{color:#bfbf00}
.yellow-background{background:#fafa00}
span.icon>.fa{cursor:default}
a span.icon>.fa{cursor:inherit}
.admonitionblock td.icon [class^="fa icon-"]{font-size:2.5em;text-shadow:1px 1px 2px rgba(0,0,0,.5);cursor:default}
.admonitionblock td.icon .icon-note::before{content:"\f05a";color:#19407c}
.admonitionblock td.icon .icon-tip::before{content:"\f0eb";text-shadow:1px 1px 2px rgba(155,155,0,.8);color:#111}
.admonitionblock td.icon .icon-warning::before{content:"\f071";color:#bf6900}
.admonitionblock td.icon .icon-caution::before{content:"\f06d";color:#bf3400}
.admonitionblock td.icon .icon-important::before{content:"\f06a";color:#bf0000}
.conum[data-value]{display:inline-block;color:#fff!important;background:rgba(0,0,0,.8);-webkit-border-radius:100px;border-radius:100px;text-align:center;font-size:.75em;width:1.67em;height:1.67em;line-height:1.67em;font-family:"Open Sans","DejaVu Sans",sans-serif;font-style:normal;font-weight:bold}
.conum[data-value] *{color:#fff!important}
.conum[data-value]+b{display:none}
.conum[data-value]::after{content:attr(data-value)}
pre .conum[data-value]{position:relative;top:-.125em}
b.conum *{color:inherit!important}
.conum:not([data-value]):empty{display:none}
dt,th.tableblock,td.content,div.footnote{text-rendering:optimizeLegibility}
h1,h2,p,td.content,span.alt{letter-spacing:-.01em}
p strong,td.content strong,div.footnote strong{letter-spacing:-.005em}
p,blockquote,dt,td.content,span.alt{font-size:1.0625rem}
p{margin-bottom:1.25rem}
.sidebarblock p,.sidebarblock dt,.sidebarblock td.content,p.tableblock{font-size:1em}
.exampleblock>.content{background:#fffef7;border-color:#e0e0dc;-webkit-box-shadow:0 1px 4px #e0e0dc;box-shadow:0 1px 4px #e0e0dc}
.print-only{display:none!important}
@page{margin:1.25cm .75cm}
@media print{*{-webkit-box-shadow:none!important;box-shadow:none!important;text-shadow:none!important}
html{font-size:80%}
a{color:inherit!important;text-decoration:underline!important}
a.bare,a[href^="#"],a[href^="mailto:"]{text-decoration:none!important}
a[href^="http:"]:not(.bare)::after,a[href^="https:"]:not(.bare)::after{content:"(" attr(href) ")";display:inline-block;font-size:.875em;padding-left:.25em}
abbr[title]::after{content:" (" attr(title) ")"}
pre,blockquote,tr,img,object,svg{page-break-inside:avoid}
thead{display:table-header-group}
svg{max-width:100%}
p,blockquote,dt,td.content{font-size:1em;orphans:3;widows:3}
h2,h3,#toctitle,.sidebarblock>.content>.title{page-break-after:avoid}
#toc,.sidebarblock,.exampleblock>.content{background:none!important}
#toc{border-bottom:1px solid #dddddf!important;padding-bottom:0!important}
body.book #header{text-align:center}
body.book #header>h1:first-child{border:0!important;margin:2.5em 0 1em}
body.book #header .details{border:0!important;display:block;padding:0!important}
body.book #header .details span:first-child{margin-left:0!important}
body.book #header .details br{display:block}
body.book #header .details br+span::before{content:none!important}
body.book #toc{border:0!important;text-align:left!important;padding:0!important;margin:0!important}
body.book #toc,body.book #preamble,body.book h1.sect0,body.book .sect1>h2{page-break-before:always}
.listingblock code[data-lang]::before{display:block}
#footer{padding:0 .9375em}
.hide-on-print{display:none!important}
.print-only{display:block!important}
.hide-for-print{display:none!important}
.show-for-print{display:inherit!important}}
@media print,amzn-kf8{#header>h1:first-child{margin-top:1.25rem}
.sect1{padding:0!important}
.sect1+.sect1{border:0}
#footer{background:none}
#footer-text{color:rgba(0,0,0,.6);font-size:.9em}}
@media amzn-kf8{#header,#content,#footnotes,#footer{padding:0}}
</style>
</head>
<body class="article toc2 toc-left">
<div id="header">
<h1>Reference Documentation for ODGI v0.4.1</h1>
<div class="details">
<span id="author" class="author">Simon Heumos, Erik Garrison</span><br>
</div>
<div id="toc" class="toc2">
<div id="toctitle">Table of Contents</div>
<ul class="sectlevel1">
<li><a href="#_odgi_1">1. odgi (1)</a></li>
<li><a href="#_odgi_build1">2. odgi build(1)</a></li>
<li><a href="#_odgi_stats1">3. odgi stats(1)</a></li>
<li><a href="#_odgi_sort1">4. odgi sort(1)</a></li>
<li><a href="#_odgi_view1">5. odgi view(1)</a></li>
<li><a href="#_odgi_kmers1">6. odgi kmers(1)</a></li>
<li><a href="#_odgi_unitig1">7. odgi unitig(1)</a></li>
<li><a href="#_odgi_viz1">8. odgi viz(1)</a></li>
<li><a href="#_odgi_paths1">9. odgi paths(1)</a></li>
<li><a href="#_odgi_prune1">10. odgi prune(1)</a></li>
<li><a href="#_odgi_unchop1">11. odgi unchop(1)</a></li>
<li><a href="#_odgi_normalize1">12. odgi normalize(1)</a></li>
<li><a href="#_odgi_subset1">13. odgi subset(1)</a></li>
<li><a href="#_odgi_bin1">14. odgi bin(1)</a></li>
<li><a href="#_odgi_matrix1">15. odgi matrix(1)</a></li>
<li><a href="#_odgi_chop1">16. odgi chop(1)</a></li>
<li><a href="#_odgi_layout1">17. odgi layout(1)</a></li>
<li><a href="#_odgi_flatten1">18. odgi flatten(1)</a></li>
<li><a href="#_odgi_break1">19. odgi break(1)</a></li>
<li><a href="#_odgi_pathindex1">20. odgi pathindex(1)</a></li>
<li><a href="#_odgi_panpos1">21. odgi panpos(1)</a></li>
<li><a href="#_odgi_server1">22. odgi server(1)</a></li>
<li><a href="#_odgi_test1">23. odgi test(1)</a></li>
<li><a href="#_odgi_version1">24. odgi version(1)</a></li>
</ul>
</div>
</div>
<div id="content">
<div class="sect1">
<h2 id="_odgi_1">1. odgi (1)</h2>
<div class="sectionbody">
<div class="sect2">
<h3 id="_name">1.1. NAME</h3>
<div class="paragraph">
<p>odgi - dynamic succinct variation graph tool</p>
</div>
</div>
<div class="sect2">
<h3 id="_synopsis">1.2. SYNOPSIS</h3>
<div class="paragraph">
<p><strong>odgi</strong> <a href="#_odgi_build1">build</a> -g graph.gfa -o graph.og</p>
</div>
<div class="paragraph">
<p><strong>odgi</strong> <a href="#_odgi_stats1">stats</a> -i graph.og -S</p>
</div>
<div class="paragraph">
<p><strong>odgi</strong> <a href="#_odgi_sort1">sort</a> -i graph.og -o graph.sorted.og -p bSnSnS</p>
</div>
<div class="paragraph">
<p><strong>odgi</strong> <a href="#_odgi_view1">view</a> -i graph.og -g</p>
</div>
<div class="paragraph">
<p><strong>odgi</strong> <a href="#_odgi_kmers1">kmers</a> -i graph.og -c -k 23 -e 34 -D 50</p>
</div>
<div class="paragraph">
<p><strong>odgi</strong> <a href="#_odgi_unitig1">unitig</a> -i graph.og -f -t 1324 -l 120</p>
</div>
<div class="paragraph">
<p><strong>odgi</strong> <a href="#_odgi_viz1">viz</a> -i graph.og -o graph.og.png -x 1920 -y 1080 -R -t 28</p>
</div>
<div class="paragraph">
<p><strong>odgi</strong> <a href="#_odgi_paths1">paths</a> -i graph.og -f</p>
</div>
<div class="paragraph">
<p><strong>odgi</strong> <a href="#_odgi_prune1">prune</a> -i graph.og -o graph.pruned.og -c 3 -C 345 -T</p>
</div>
<div class="paragraph">
<p><strong>odgi</strong> <a href="#_odgi_unchop1">unchop</a> -i graph.og -o graph.unchopped.og</p>
</div>
<div class="paragraph">
<p><strong>odgi</strong> <a href="#_odgi_normalize1">normalize</a> -i graph.og -o graph.normalized.og -I 100 -d</p>
</div>
<div class="paragraph">
<p><strong>odgi</strong> <a href="#_odgi_subset1">subset</a> -i graph.og -o graph.subsetted.og -n 1 -t 28</p>
</div>
<div class="paragraph">
<p><strong>odgi</strong> <a href="#_odgi_bin1">bin</a> -i graph.og -j -w 100 -s -g</p>
</div>
<div class="paragraph">
<p><strong>odgi</strong> <a href="#_odgi_matrix1">matrix</a> -i graph.og -e -d</p>
</div>
<div class="paragraph">
<p><strong>odgi</strong> <a href="#_odgi_chop1">chop</a> -i graph.og -o graph.choped.og -c 1000</p>
</div>
<div class="paragraph">
<p><strong>odgi</strong> <a href="odgi_groom.html#_odgi_groom1">groom</a> -i graph.og -o graph.groomed.og</p>
</div>
<div class="paragraph">
<p><strong>odgi</strong> <a href="#_odgi_layout1">layout</a> -i graph.og -o graph.svg -R 10 -m 100</p>
</div>
<div class="paragraph">
<p><strong>odgi</strong> <a href="#_odgi_break1">break</a> -i graph.og -o graph.broken.og -s 100 -d</p>
</div>
<div class="paragraph">
<p><strong>odgi</strong> <a href="#_odgi_pathindex1">pathindex</a> -i graph.og -o graph.xp</p>
</div>
<div class="paragraph">
<p><strong>odgi</strong> <a href="#_odgi_panpos1">panpos</a> -i graph.og -p Chr1 -n 4</p>
</div>
<div class="paragraph">
<p><strong>odgi</strong> <a href="#_odgi_server1">server</a> -i graph.og -p 4000 -ip 192.168.8.9</p>
</div>
<div class="paragraph">
<p><strong>odgi</strong> <a href="#_odgi_test1">test</a></p>
</div>
<div class="paragraph">
<p><strong>odgi</strong> <a href="#_odgi_version1">version</a></p>
</div>
</div>
<div class="sect2">
<h3 id="_description">1.3. DESCRIPTION</h3>
<div class="paragraph">
<p><strong>odgi</strong>, the <strong>Optimized Dynamic (genome) Graph Interface</strong>, links
a thrifty dynamic in-memory variation graph data model to a set of algorithms designed for scalable sorting, pruning,
transformation, and visualization of very large <a href="https://pangenome.github.io/">genome graphs</a>. <strong>odgi</strong> includes <a href="https://pangenome.github.io/odgi/odgipy.html">python bindings</a>
that can be used to
<a href="https://odgi.readthedocs.io/en/latest/rst/tutorial.html">directly
interface with its data model</a>. This <strong>odgi</strong> manual provides detailed information about its features and subcommands, including examples.</p>
</div>
</div>
<div class="sect2">
<h3 id="_commands">1.4. COMMANDS</h3>
<div class="paragraph">
<p>Each command has its own man page which can be viewed using e.g. <strong>man odgi_build.1</strong>. Below we have a brief summary of syntax and subcommand description.</p>
</div>
<div class="paragraph">
<p><strong>odgi build</strong> [<strong>-g, --gfa</strong>=<em>FILE</em>] [<strong>-o, --out</strong>=<em>FILE</em>] [<em>OPTION</em>]&#8230;&#8203;<br>
The odgi build(1) command constructs a succinct variation graph from a GFA. Currently, only GFA1 is supported. For details of the format please see <a href="https://github.com/GFA-spec/GFA-spec/blob/master/GFA1.md" class="bare">https://github.com/GFA-spec/GFA-spec/blob/master/GFA1.md</a>.</p>
</div>
<div class="paragraph">
<p><strong>odgi stats</strong> [<strong>-i, --idx</strong>=<em>FILE</em>] [<em>OPTION</em>]&#8230;&#8203;<br>
The odgi stats(1) command produces statistics of a variation graph. Among other metrics, it can calculate the #nodes, #edges, #paths and the total nucleotide length of the graph. Various histogram summary options complement the tool. If [<strong>-B, --bed-multicov</strong>=<em>BED</em>] is set, the metrics will be produced for the intervals specified in the BED.</p>
</div>
<div class="paragraph">
<p><strong>odgi sort</strong> [<strong>-i, --idx</strong>=<em>FILE</em>] [<strong>-o, --out</strong>=<em>FILE</em>] [<em>OPTION</em>]&#8230;&#8203;<br>
The odgi sort(1) command sorts a succinct variation graph. Odgi sort offers a diverse palette of sorting algorithms to
determine the node order:</p>
</div>
<div class="ulist">
<ul>
<li>
<p>A topological sort: A graph can be sorted via <a href="https://en.wikipedia.org/wiki/Breadth-first_search">breadth-first search (BFS)</a> or <a href="https://en.wikipedia.org/wiki/Depth-first_search">depth-first search (DFS)</a>. Optionally,
a chunk size specifies how much of the graph to grab at once in each topological sorting phase. The sorting algorithm will continue the sort from the
next node in the prior graph order that has not been sorted, yet. The cycle breaking algorithm applies a DFS sort until
a cycle is found. We break and start a new DFS sort phase from where we stopped.</p>
</li>
<li>
<p>A random sort: The graph is randomly sorted. The node order is randomly shuffled from <a href="http://www.cplusplus.com/reference/random/mt19937/">Mersenne Twister pseudo-random</a> generated numbers.</p>
</li>
<li>
<p>A sparse matrix mondriaan sort: We can partition a hypergraph with integer weights and uniform hyperedge costs using the <a href="http://www.staff.science.uu.nl/~bisse101/Mondriaan/">Mondriaan</a> partitioner.</p>
</li>
<li>
<p>A 1D linear SGD sort: Odgi implements a 1D linear, variation graph adjusted, multi-threaded version of the <a href="https://arxiv.org/abs/1710.04626">Graph Drawing
by Stochastic Gradient Descent</a> algorithm. The force-directed graph drawing algorithm minimizes the graph&#8217;s energy function
or stress level. It applies stochastic gradient descent (SGD) to move a single pair of nodes at a time.</p>
</li>
<li>
<p>An eades algorithmic sort: Use <a href="http://www.it.usyd.edu.au/~pead6616/old_spring_paper.pdf">Peter Eades' heuristic for graph drawing</a>.</p>
</li>
</ul>
</div>
<div class="paragraph">
<p>Sorting the paths in a graph my refine the sorting process. For the users' convenience, it is possible to specify a whole
pipeline of sorts within one parameter.</p>
</div>
<div class="paragraph">
<p><strong>odgi view</strong> [<strong>-i, --idx</strong>=<em>FILE</em>] [<em>OPTION</em>]&#8230;&#8203;<br>
The odgi view(1) command can convert a graph in odgi format to GFAv1. It can reveal a graph&#8217;s internal structures for e.g. debugging processes.</p>
</div>
<div class="paragraph">
<p><strong>odgi kmers</strong> [<strong>-i, --idx</strong>=<em>FILE</em>] [<strong>-c, --stdout</strong>] [<em>OPTION</em>]&#8230;&#8203;<br>
Given a kmer length, the odgi kmers(1) command can emit all kmers. The output can be refined by setting the maximum number
of furcations at edges or by not considering nodes above a given node degree limit.</p>
</div>
<div class="paragraph">
<p><strong>odgi unitig</strong> [<strong>-i, --idx</strong>=<em>FILE</em>] [<em>OPTION</em>]&#8230;&#8203;<br>
The odgi unitig(1) command can print all unitigs of a given odgi graph to standard output in FASTA format. Unitigs can also be emitted
in a fixed sequence quality FASTQ format. Various parameters can refine the unitigs to print.</p>
</div>
<div class="paragraph">
<p><strong>odgi viz</strong> [<strong>-i, --idx</strong>=<em>FILE</em>] [<strong>-o, --out</strong>=<em>FILE</em>] [<em>OPTION</em>]&#8230;&#8203;<br>
The odgi viz(1) command can produce a linear, static visualization of an odgi variation graph. It aggregates the pangenome into bins
and directly renders a raster image. The binning level depends on the target width of the PNG to emit. Can be used to produce visualizations for gigabase scale pangenomes. For more information
about the binning process, please refer to <a href="#_odgi_bin1">odgi bin</a>. If reverse coloring was selected, only
the bins with a reverse rate of at least 0.5 are colored. Currently, there is no parameter to color according to the
sequence coverage in bins available.</p>
</div>
<div class="paragraph">
<p><strong>odgi paths</strong> [<strong>-i, --idx</strong>=<em>FILE</em>] [<em>OPTION</em>]&#8230;&#8203;<br>
The odgi paths(1) command allows the investigation of paths of a given variation graph. It can calculate overlap statistics
of groupings of paths.</p>
</div>
<div class="paragraph">
<p><strong>odgi prune</strong> [<strong>-i, --idx</strong>=<em>FILE</em>] [<strong>-o, --out</strong>=<em>FILE</em>] [<em>OPTION</em>]&#8230;&#8203;<br>
The odgi prune(1) command can remove complex parts of a graph. One can drop paths, nodes by a certain kind of edge coverage,
edges and graph tips. Specifying a kmer length and a maximum number of furcations, the graph can be broken at edges not
fitting into these conditions.</p>
</div>
<div class="paragraph">
<p><strong>odgi unchop</strong> [<strong>-i, --idx</strong>=<em>FILE</em>] [<strong>-o, --out</strong>=<em>FILE</em>] [<em>OPTION</em>]&#8230;&#8203;<br>
The odgi unchop(1) command merges each unitig into a single node.</p>
</div>
<div class="paragraph">
<p><strong>odgi normalize</strong> [<strong>-i, --idx</strong>=<em>FILE</em>] [<strong>-o, --out</strong>=<em>FILE</em>] [<em>OPTION</em>]&#8230;&#8203;<br>
The odgi normalize(1) command <a href="#_odgi_unchop1">unchops</a> a given variation graph and simplifies redundant furcations.</p>
</div>
<div class="paragraph">
<p><strong>odgi subset</strong> [<strong>-i, --idx</strong>=<em>FILE</em>] [<strong>-o, --out</strong>=<em>FILE</em>] [<em>OPTION</em>]&#8230;&#8203;<br>
Extracting a node subset of a variation graph is the task of the odgi subset(1) command. Users can specify a node, a list of nodes
or a the context of which to generate a subset from.</p>
</div>
<div class="paragraph">
<p><strong>odgi matrix</strong> [<strong>-i, --idx</strong>=<em>FILE</em>] [<em>OPTION</em>]&#8230;&#8203;<br>
The odgi matrix(1) command generates a sparse matrix format out of the graph topology of a given variation graph.</p>
</div>
<div class="paragraph">
<p><strong>odgi bin</strong> [<strong>-i, --idx</strong>=<em>FILE</em>] [<em>OPTION</em>]&#8230;&#8203;<br>
The odgi bin(1) command bins a given variation graph. The pangenome sequence, the one-time traversal of all nodes from smallest to
largest node identifier, can be summed up into bins of a specified size. For each bin, the path metainformation is summarized.
This enables a summarized view of gigabase scale graphs. Each step of a path is a bin and connected to its next bin via a link.
A link has a start bin identifier and an end bin identifier.<br>
The concept of odgi bin is also applied in odgi <a href="#_odgi_viz1">viz</a>.
A demonstration of how the odgi bin JSON output can be used for an interactive visualization is realized in the <a href="https://graph-genome.github.io/">Pantograph</a>
project. Per default, odgi bin writes the bins to stdout in a tab-delimited format: <strong>path.name</strong>, <strong>path.prefix</strong>, <strong>path.suffix</strong>,
<strong>bin</strong> (bin identifier), <strong>mean.cov</strong> (mean coverage of the path in this bin), <strong>mean.inv</strong> (mean inversion rate of this path in this bin),
<strong>mean.pos</strong> (mean nucleotide position of this path in this bin), <strong>first.nucl</strong> (first nucleotide position of this path in this bin),
<strong>last.nucl</strong> (last nucleotide position of this path in this bin). These nucleotide ranges might span positions that are not present in the bin. Example:
A range of 1-100 means that the first nucleotide has position 1 and the last has position 100, but nucleotide 45 could be located in
another bin. For an exact positional output, please specify [<strong>-j, --json</strong>].</p>
</div>
<div class="paragraph">
<p><strong>odgi chop</strong> [<strong>-i, --idx</strong>=<em>FILE</em>] [<strong>-o, --out</strong>=<em>FILE</em>] [<strong>-c, --chop-to</strong>=<em>N</em>] [<em>OPTION</em>]&#8230;&#8203;<br>
The odgi chop(1) command chops long nodes into short ones while preserving the graph topology.</p>
</div>
<div class="paragraph">
<p><strong>odgi layout</strong> [<strong>-i, --idx</strong>=<em>FILE</em>] [<strong>-o, --out</strong>=<em>FILE</em>] [<em>OPTION</em>]&#8230;&#8203;<br>
The odgi layout(1) command draws 2D layouts of the graph using stochastic gradient descent (SGD). The input graph must be sorted
and id-compacted. The algorithm itself is described in <a href="https://arxiv.org/abs/1710.04626">Graph Drawing by Stochastic Gradient Descent</a>.
The force-directed graph drawing algorithm minimizes the graph&#8217;s energy function or stress level.
It applies SGD to move a single pair of nodes at a time. The rendered graph is written in SVG format.</p>
</div>
<div class="paragraph">
<p><strong>odgi flatten</strong> [<strong>-i, --idx</strong>=<em>FILE</em>] [<em>OPTION</em>]&#8230;&#8203;<br>
The odgi flatten(1) command projects the graph sequence and paths into FASTA and BED.</p>
</div>
<div class="paragraph">
<p><strong>odgi break</strong> [<strong>-i, --idx</strong>=<em>FILE</em>] [<strong>-o, --out</strong>=<em>FILE</em>] [<em>OPTION</em>]&#8230;&#8203;<br>
The odgi break(1) command finds cycles in a graph via <a href="https://en.wikipedia.org/wiki/Breadth-first_search">breadth-first search (BFS)</a> and breaks them, also dropping
the graph&#8217;s paths.</p>
</div>
<div class="paragraph">
<p><strong>odgi pathindex</strong> [<strong>-i, --idx</strong>=<em>FILE</em>] [<strong>-o, --out</strong>=<em>FILE</em>] [<em>OPTION</em>]&#8230;&#8203;<br>
The odgi pathindex(1) command generates a path index of a graph. It uses succinct data structures to encode the index.
The path index represents a subset of the features of a fully realized <a href="https://github.com/vgteam/xg">xg index</a>. Having a path index, we can use
odgi <a href="#_odgi_panpos1">panpos</a> to go from <strong>path:position</strong> &#8594; <strong>pangenome:position</strong> which is important when
navigating large graphs in an interactive manner like in the <a href="https://graph-genome.github.io/">Pantograph</a> project.</p>
</div>
<div class="paragraph">
<p><strong>odgi panpos</strong> [<strong>-i, --idx</strong>=<em>FILE</em>] [<strong>-p, --path</strong>=<em>STRING</em>] [<strong>-n, --nuc-pos</strong>=<em>N</em>] [<em>OPTION</em>]&#8230;&#8203;<br>
The odgi panpos(1) command give a pangenome position for a given path and nucleotide position. It requires a path index,
which can be created with odgi <a href="#_odgi_pathindex1">pathindex</a>. Going from <strong>path:position</strong> &#8594; <strong>pangenome:position</strong> is important when
navigating large graphs in an interactive manner like in the <a href="https://graph-genome.github.io/">Pantograph</a> project. All
input and output positions are 1-based.</p>
</div>
<div class="paragraph">
<p><strong>odgi server</strong> [<strong>-i, --idx</strong>=<em>FILE</em>] [<strong>-p, --port</strong>=<em>N</em>] [<em>OPTION</em>]&#8230;&#8203;<br>
The odgi server(1) command starts an HTTP server with a given path index as input. The idea is that we can go from
<strong>path:position</strong> &#8594; <strong>pangenome:position</strong> via GET requests to the HTTP server. The server headers do not block cross origin requests.
Example GET request: <em><a href="http://localost:3000/path_name/nucleotide_position" class="bare">http://localost:3000/path_name/nucleotide_position</a></em>.<br>
The required path index can be created with odgi <a href="#_odgi_pathindex1">pathindex</a>. Going from <strong>path:position</strong> &#8594; <strong>pangenome:position</strong> is important when
navigating large graphs in an interactive manner like in the <a href="https://graph-genome.github.io/">Pantograph</a> project. All
input and output positions are 1-based. If no IP address is specified, the server will run on localhost.</p>
</div>
<div class="paragraph">
<p><strong>odgi test</strong> [&lt;TEST NAME|PATTERN|TAGS&gt; &#8230;&#8203;] [<em>OPTION</em>]&#8230;&#8203;<br>
The odgi test(1) command starts all unit tests that are implemented in odgi. For targeted testing, a subset of tests can
be selected. odgi test(1) depends on <a href="https://github.com/catchorg/Catch2">Catch2</a>. In the default setting, all results are printed to stdout.</p>
</div>
<div class="paragraph">
<p><strong>odgi version</strong> [<em>OPTION</em>]&#8230;&#8203;<br>
The odgi version(1) command prints the current git version with tags and codename to stdout (like <em>v-44-g89d022b "back to old ABI"</em>). Optionally, only the release, version or codename can be printed.</p>
</div>
</div>
<div class="sect2">
<h3 id="_bugs">1.5. BUGS</h3>
<div class="paragraph">
<p>Refer to the <strong>odgi</strong> issue tracker at <a href="https://github.com/vgteam/odgi/issues" class="bare">https://github.com/vgteam/odgi/issues</a>.</p>
</div>
</div>
<div class="sect2">
<h3 id="_authors">1.6. AUTHORS</h3>
<div class="paragraph">
<p>Erik Garrison from the University of California Santa Cruz wrote the whole <strong>odgi</strong> tool. Simon Heumos from the Quantitative Biology Center Tübingen wrote <strong>odgi pathindex</strong>, <strong>odgi panpos</strong>, <strong>odgi server</strong>, and this documentation.</p>
</div>
</div>
<div class="sect2">
<h3 id="_resources">1.7. RESOURCES</h3>
<div class="paragraph">
<p><strong>Project web site:</strong> <a href="https://github.com/vgteam/odgi" class="bare">https://github.com/vgteam/odgi</a></p>
</div>
<div class="paragraph">
<p><strong>Git source repository on GitHub:</strong> <a href="https://github.com/vgteam/odgi" class="bare">https://github.com/vgteam/odgi</a></p>
</div>
<div class="paragraph">
<p><strong>GitHub organization:</strong> <a href="https://github.com/vgteam" class="bare">https://github.com/vgteam</a></p>
</div>
<div class="paragraph">
<p><strong>Discussion list / forum:</strong> <a href="https://github.com/vgteam/odgi/issues" class="bare">https://github.com/vgteam/odgi/issues</a></p>
</div>
</div>
<div class="sect2">
<h3 id="_copying">1.8. COPYING</h3>
<div class="paragraph">
<p>The MIT License (MIT)</p>
</div>
<div class="paragraph">
<p>Copyright (c) 2019 Erik Garrison</p>
</div>
<div class="paragraph">
<p>Permission is hereby granted, free of charge, to any person obtaining a copy of
this software and associated documentation files (the "Software"), to deal in
the Software without restriction, including without limitation the rights to
use, copy, modify, merge, publish, distribute, sublicense, and/or sell copies of
the Software, and to permit persons to whom the Software is furnished to do so,
subject to the following conditions:</p>
</div>
<div class="paragraph">
<p>The above copyright notice and this permission notice shall be included in all
copies or substantial portions of the Software.</p>
</div>
<div class="paragraph">
<p>THE SOFTWARE IS PROVIDED "AS IS", WITHOUT WARRANTY OF ANY KIND, EXPRESS OR
IMPLIED, INCLUDING BUT NOT LIMITED TO THE WARRANTIES OF MERCHANTABILITY, FITNESS
FOR A PARTICULAR PURPOSE AND NONINFRINGEMENT. IN NO EVENT SHALL THE AUTHORS OR
COPYRIGHT HOLDERS BE LIABLE FOR ANY CLAIM, DAMAGES OR OTHER LIABILITY, WHETHER
IN AN ACTION OF CONTRACT, TORT OR OTHERWISE, ARISING FROM, OUT OF OR IN
CONNECTION WITH THE SOFTWARE OR THE USE OR OTHER DEALINGS IN THE SOFTWARE.</p>
</div>
</div>
</div>
</div>
<div class="sect1">
<h2 id="_odgi_build1">2. odgi build(1)</h2>
<div class="sectionbody">
<div class="sect2">
<h3 id="_name_2">2.1. NAME</h3>
<div class="paragraph">
<p>odgi_build - construct a dynamic succinct variation graph</p>
</div>
</div>
<div class="sect2">
<h3 id="_synopsis_2">2.2. SYNOPSIS</h3>
<div class="paragraph">
<p><strong>odgi build</strong> [<strong>-g, --gfa</strong>=<em>FILE</em>] [<strong>-o, --out</strong>=<em>FILE</em>] [<em>OPTION</em>]&#8230;&#8203;</p>
</div>
</div>
<div class="sect2">
<h3 id="_description_2">2.3. DESCRIPTION</h3>
<div class="paragraph">
<p>The odgi build(1) command constructs a succinct variation graph from a GFA. Currently, only GFA1 is supported. For details of the format please see <a href="https://github.com/GFA-spec/GFA-spec/blob/master/GFA1.md" class="bare">https://github.com/GFA-spec/GFA-spec/blob/master/GFA1.md</a>.</p>
</div>
</div>
<div class="sect2">
<h3 id="_options">2.4. OPTIONS</h3>
<div class="sect3">
<h4 id="_graph_files_io">2.4.1. Graph Files IO</h4>
<div class="dlist">
<dl>
<dt class="hdlist1"><strong>-g, --gfa</strong>=<em>FILE</em></dt>
<dd>
<p>GFA1 file containing the nodes, edges and paths to build a dynamic succinct variation graph from.</p>
</dd>
<dt class="hdlist1"><strong>-o, --out</strong>=<em>FILE</em></dt>
<dd>
<p>Write the dynamic succinct variation graph to this file. A file ending with <em>.og</em> is recommended.</p>
</dd>
</dl>
</div>
</div>
<div class="sect3">
<h4 id="_graph_sorting">2.4.2. Graph Sorting</h4>
<div class="dlist">
<dl>
<dt class="hdlist1"><strong>-s, --sort</strong></dt>
<dd>
<p>Apply a general topological sort to the graph and order the node ids accordingly. A bidirected adaptation of Kahn&#8217;s topological sort (1962) is used, which can handle components with no heads or tails. Here, both heads and tails are taken into account.</p>
</dd>
</dl>
</div>
</div>
<div class="sect3">
<h4 id="_processing_information">2.4.3. Processing Information</h4>
<div class="dlist">
<dl>
<dt class="hdlist1"><strong>-p, --progress</strong></dt>
<dd>
<p>Print progress updates to stdout.</p>
</dd>
<dt class="hdlist1"><strong>-d, --debug</strong></dt>
<dd>
<p>Verbosely print graph information to stderr. This includes the maximum node_id, the minimum node_id, the handle to node_id mapping, the deleted nodes and the path metadata.</p>
</dd>
<dt class="hdlist1"><strong>--trace</strong></dt>
<dd>
<p>Include backtrace information when reporting errors.</p>
</dd>
<dt class="hdlist1"><strong>-v, --verbose</strong></dt>
<dd>
<p>Verbosely print processing information to stderr, including debug-level log messages.</p>
</dd>
<dt class="hdlist1"><strong>-w, --warnings</strong></dt>
<dd>
<p>Turn on script warnings (applies to executed code).</p>
</dd>
<dt class="hdlist1"><strong>-t, --timings</strong></dt>
<dd>
<p>Print timings report to stderr (time to read, parse, and convert).</p>
</dd>
</dl>
</div>
</div>
<div class="sect3">
<h4 id="_program_information">2.4.4. Program Information</h4>
<div class="dlist">
<dl>
<dt class="hdlist1"><strong>-h, --help</strong></dt>
<dd>
<p>Print a help message for <strong>odgi build</strong>.</p>
</dd>
</dl>
</div>
</div>
</div>
<div class="sect2">
<h3 id="_exit_status">2.5. EXIT STATUS</h3>
<div class="dlist">
<dl>
<dt class="hdlist1"><strong>0</strong></dt>
<dd>
<p>Success.</p>
</dd>
<dt class="hdlist1"><strong>1</strong></dt>
<dd>
<p>Failure (syntax or usage error; parameter error; file processing failure; unexpected error).</p>
</dd>
</dl>
</div>
</div>
<div class="sect2">
<h3 id="_bugs_2">2.6. BUGS</h3>
<div class="paragraph">
<p>Refer to the <strong>odgi</strong> issue tracker at <a href="https://github.com/vgteam/odgi/issues" class="bare">https://github.com/vgteam/odgi/issues</a>.</p>
</div>
</div>
<div class="sect2">
<h3 id="_authors_2">2.7. AUTHORS</h3>
<div class="paragraph">
<p><strong>odgi build</strong> was written by Erik Garrison.</p>
</div>
</div>
</div>
</div>
<div class="sect1">
<h2 id="_odgi_stats1">3. odgi stats(1)</h2>
<div class="sectionbody">
<div class="sect2">
<h3 id="_name_3">3.1. NAME</h3>
<div class="paragraph">
<p>odgi_stats - metrics describing variation graphs</p>
</div>
</div>
<div class="sect2">
<h3 id="_synopsis_3">3.2. SYNOPSIS</h3>
<div class="paragraph">
<p><strong>odgi stats</strong> [<strong>-i, --idx</strong>=<em>FILE</em>] [<em>OPTION</em>]&#8230;&#8203;</p>
</div>
</div>
<div class="sect2">
<h3 id="_description_3">3.3. DESCRIPTION</h3>
<div class="paragraph">
<p>The odgi stats(1) command produces statistics of a variation graph. Among other metrics, it can calculate the #nodes, #edges, #paths and the total nucleotide length of the graph. Various histogram summary options complement the tool. If [<strong>-B, --bed-multicov</strong>=<em>BED</em>] is set, the metrics will be produced for the intervals specified in the BED.</p>
</div>
</div>
<div class="sect2">
<h3 id="_options_2">3.4. OPTIONS</h3>
<div class="sect3">
<h4 id="_graph_files_io_2">3.4.1. Graph Files IO</h4>
<div class="dlist">
<dl>
<dt class="hdlist1"><strong>-i, --idx</strong>=<em>FILE</em></dt>
<dd>
<p>File containing the succinct variation graph to create statistics from. The file name usually ends with <em>.og</em>.</p>
</dd>
</dl>
</div>
</div>
<div class="sect3">
<h4 id="_summary_options">3.4.2. Summary Options</h4>
<div class="dlist">
<dl>
<dt class="hdlist1"><strong>-S, --summarize</strong></dt>
<dd>
<p>Summarize the graph properties and dimensions. Print to stdout the #nucleotides, #nodes, #edges and #paths of the graph.</p>
</dd>
<dt class="hdlist1"><strong>-b, --base-content</strong></dt>
<dd>
<p>Describe the base content of the graph. Print to stdout the #A, #C, #G and #T of the graph.</p>
</dd>
<dt class="hdlist1"><strong>-C, --coverage</strong></dt>
<dd>
<p>Provide a histogram of path coverage over bases in the graph. Print three tab-delimited columns to stdout: <strong>type</strong>, <strong>cov</strong>, <strong>N</strong>. <strong>type</strong> is one of <em>full</em> or <em>uniq</em> and determines if the histogram corresponds to the full graph or only to a unique paths graph. <strong>cov</strong> implies the #paths. <strong>N</strong> implies the #nucleotides.</p>
</dd>
<dt class="hdlist1"><strong>-V, --set-coverage</strong></dt>
<dd>
<p>Provide a histogram of coverage over unique set of paths. Print two tab-delimited columns to stdout: <strong>cov</strong>, <strong>sets</strong>. <strong>cov</strong> implies #nucleotides. <strong>sets</strong> lists the unique set of paths in a comma separated list. Sets with a <strong>cov</strong> of one and no paths in <strong>sets</strong> are listed, too.</p>
</dd>
<dt class="hdlist1"><strong>-M, --multi-coverage</strong></dt>
<dd>
<p>Provide a histogram of coverage over unique multiset, the combination with possible repetition of paths. Print two tab-delimited columns to stdout: <strong>cov</strong>, <strong>sets</strong>. <strong>cov</strong> implies #nucleotides. <strong>sets</strong> lists the unique multisets of paths in a comma separated list. Multisets with a <strong>cov</strong> of one and no paths in <strong>sets</strong> are listed, too.</p>
</dd>
</dl>
</div>
</div>
<div class="sect3">
<h4 id="_bed_interval">3.4.3. BED Interval</h4>
<div class="dlist">
<dl>
<dt class="hdlist1"><strong>-B, --bed-multicov</strong>=<em>BED</em></dt>
<dd>
<p>For each BED entry, provide a table of path coverage over unique multisets of paths in the graph. Each unique multiset of paths overlapping a given BED interval is described in terms of its length relative to the total interval, the number of path traversals and unique paths involved in these traversals.</p>
</dd>
</dl>
</div>
</div>
<div class="sect3">
<h4 id="_threading">3.4.4. Threading</h4>
<div class="dlist">
<dl>
<dt class="hdlist1"><strong>-t, --threads</strong>=<em>N</em></dt>
<dd>
<p>Number of threads to use.</p>
</dd>
</dl>
</div>
</div>
<div class="sect3">
<h4 id="_program_information_2">3.4.5. Program Information</h4>
<div class="dlist">
<dl>
<dt class="hdlist1"><strong>-h, --help</strong></dt>
<dd>
<p>Print a help message for <strong>odgi stats</strong>.</p>
</dd>
</dl>
</div>
</div>
</div>
<div class="sect2">
<h3 id="_exit_status_2">3.5. EXIT STATUS</h3>
<div class="dlist">
<dl>
<dt class="hdlist1"><strong>0</strong></dt>
<dd>
<p>Success.</p>
</dd>
<dt class="hdlist1"><strong>1</strong></dt>
<dd>
<p>Failure (syntax or usage error; parameter error; file processing failure; unexpected error).</p>
</dd>
</dl>
</div>
</div>
<div class="sect2">
<h3 id="_bugs_3">3.6. BUGS</h3>
<div class="paragraph">
<p>Refer to the <strong>odgi</strong> issue tracker at <a href="https://github.com/vgteam/odgi/issues" class="bare">https://github.com/vgteam/odgi/issues</a>.</p>
</div>
</div>
<div class="sect2">
<h3 id="_authors_3">3.7. AUTHORS</h3>
<div class="paragraph">
<p><strong>odgi stats</strong> was written by Erik Garrison.</p>
</div>
</div>
</div>
</div>
<div class="sect1">
<h2 id="_odgi_sort1">4. odgi sort(1)</h2>
<div class="sectionbody">
<div class="sect2">
<h3 id="_name_4">4.1. NAME</h3>
<div class="paragraph">
<p>odgi_sort - sort a variation graph</p>
</div>
</div>
<div class="sect2">
<h3 id="_synopsis_4">4.2. SYNOPSIS</h3>
<div class="paragraph">
<p><strong>odgi sort</strong> [<strong>-i, --idx</strong>=<em>FILE</em>] [<strong>-o, --out</strong>=<em>FILE</em>] [<em>OPTION</em>]&#8230;&#8203;</p>
</div>
</div>
<div class="sect2">
<h3 id="_description_4">4.3. DESCRIPTION</h3>
<div class="paragraph">
<p>The odgi sort(1) command sorts a succinct variation graph. Odgi sort offers a diverse palette of sorting algorithms to
determine the node order:</p>
</div>
<div class="ulist">
<ul>
<li>
<p>A topological sort: A graph can be sorted via <a href="https://en.wikipedia.org/wiki/Breadth-first_search">breadth-first search (BFS)</a> or <a href="https://en.wikipedia.org/wiki/Depth-first_search">depth-first search (DFS)</a>. Optionally,
a chunk size specifies how much of the graph to grab at once in each topological sorting phase. The sorting algorithm will continue the sort from the
next node in the prior graph order that has not been sorted, yet. The cycle breaking algorithm applies a DFS sort until
a cycle is found. We break and start a new DFS sort phase from where we stopped.</p>
</li>
<li>
<p>A random sort: The graph is randomly sorted. The node order is randomly shuffled from <a href="http://www.cplusplus.com/reference/random/mt19937/">Mersenne Twister pseudo-random</a> generated numbers.</p>
</li>
<li>
<p>A sparse matrix mondriaan sort: We can partition a hypergraph with integer weights and uniform hyperedge costs using the <a href="http://www.staff.science.uu.nl/~bisse101/Mondriaan/">Mondriaan</a> partitioner.</p>
</li>
<li>
<p>A 1D linear SGD sort: Odgi implements a 1D linear, variation graph adjusted, multi-threaded version of the <a href="https://arxiv.org/abs/1710.04626">Graph Drawing
by Stochastic Gradient Descent</a> algorithm. The force-directed graph drawing algorithm minimizes the graph&#8217;s energy function
or stress level. It applies stochastic gradient descent (SGD) to move a single pair of nodes at a time.</p>
</li>
<li>
<p>An eades algorithmic sort: Use <a href="http://www.it.usyd.edu.au/~pead6616/old_spring_paper.pdf">Peter Eades' heuristic for graph drawing</a>.</p>
</li>
</ul>
</div>
<div class="paragraph">
<p>Sorting the paths in a graph my refine the sorting process. For the users' convenience, it is possible to specify a whole
pipeline of sorts within one parameter.</p>
</div>
</div>
<div class="sect2">
<h3 id="_options_3">4.4. OPTIONS</h3>
<div class="sect3">
<h4 id="_graph_files_io_3">4.4.1. Graph Files IO</h4>
<div class="dlist">
<dl>
<dt class="hdlist1"><strong>-i, --idx</strong>=<em>FILE</em></dt>
<dd>
<p>File containing the succinct variation graph to sort. The file name usually ends with <em>.og</em>.</p>
</dd>
<dt class="hdlist1"><strong>-o, --out</strong>=<em>FILE</em></dt>
<dd>
<p>Write the sorted dynamic succinct variation graph to this file. A file ending with <em>.og</em> is recommended.</p>
</dd>
<dt class="hdlist1"><strong>-s, --sort-order</strong>=<em>FILE</em></dt>
<dd>
<p>File containing the sort order. Each line contains one node identifier.</p>
</dd>
</dl>
</div>
</div>
<div class="sect3">
<h4 id="_topological_sorts">4.4.2. Topological Sorts</h4>
<div class="dlist">
<dl>
<dt class="hdlist1"><strong>-b, --breadth-first</strong></dt>
<dd>
<p>Use a (chunked) breadth first topological sort.</p>
</dd>
<dt class="hdlist1"><strong>-B, --breadth-first-chunk</strong>=<em>N</em></dt>
<dd>
<p>Chunk size for breadth first topological sort. Specify how many nucleotides to grap at once in each BFS phase.</p>
</dd>
<dt class="hdlist1"><strong>-z, --depth-first</strong></dt>
<dd>
<p>Use a (chunked) depth first topological sort.</p>
</dd>
<dt class="hdlist1"><strong>-Z, --depth-first-chunk</strong>=<em>N</em></dt>
<dd>
<p>Chunk size for the depth first topological sort. Specify how many nucleotides to grap at once in each DFS phace.</p>
</dd>
<dt class="hdlist1"><strong>-w, --two-way</strong></dt>
<dd>
<p>Use a two-way topological algorithm for sorting. It is a maximum of head-first and tail-first topological sort.</p>
</dd>
<dt class="hdlist1"><strong>-n, --no-seeds</strong></dt>
<dd>
<p>Don&#8217;t use heads or tails to seed topological sort.</p>
</dd>
<dt class="hdlist1"><strong>-c, --cycle-breaking</strong></dt>
<dd>
<p>Use a cycle breaking sort.</p>
</dd>
</dl>
</div>
</div>
<div class="sect3">
<h4 id="_random_sort">4.4.3. Random Sort</h4>
<div class="dlist">
<dl>
<dt class="hdlist1"><strong>-r, --random</strong></dt>
<dd>
<p>Randomly sort the graph.</p>
</dd>
</dl>
</div>
</div>
<div class="sect3">
<h4 id="_mondriaan_sort">4.4.4. Mondriaan Sort</h4>
<div class="dlist">
<dl>
<dt class="hdlist1"><strong>-m, --mondriaan</strong></dt>
<dd>
<p>Use the sparse matrix diagonalization to sort the graph.</p>
</dd>
<dt class="hdlist1"><strong>-N, --mondriaan-n-parts</strong>=<em>N</em></dt>
<dd>
<p>Number of partitions for the mondriaan sort.</p>
</dd>
<dt class="hdlist1"><strong>-E, --mondriaan-epsilon</strong>=<em>N</em></dt>
<dd>
<p>Set the epsilon parameter for the mondriaan sort.</p>
</dd>
<dt class="hdlist1"><strong>-W, --mondriaan-path-weight</strong></dt>
<dd>
<p>Weight the mondriaan input matrix by the path coverage of edges.</p>
</dd>
</dl>
</div>
</div>
<div class="sect3">
<h4 id="_1d_linear_sgd_sort">4.4.5. 1D Linear SGD Sort</h4>
<div class="dlist">
<dl>
<dt class="hdlist1"><strong>-S, --linear-sgd</strong></dt>
<dd>
<p>Apply 1D linear SGD algorithm to sort the graph.</p>
</dd>
<dt class="hdlist1"><strong>-O, --sgd-bandwidth</strong>=<em>sgd-bandwidth</em></dt>
<dd>
<p>Bandwidth of linear SGD model. The default value is <em>1000</em>.</p>
</dd>
<dt class="hdlist1"><strong>-Q, --sgd-sampling-rate</strong>=<em>sgd-sampling-rate</em></dt>
<dd>
<p>Sample pairs of nodes with probability distance between them divided by the sampling rate. The default value is <em>20</em>.</p>
</dd>
<dt class="hdlist1"><strong>-K, --sgd-use-paths</strong></dt>
<dd>
<p>Use the paths to structure the distances between nodes in SGD.</p>
</dd>
<dt class="hdlist1"><strong>-T, --sgd-iter-max</strong>=<em>sgd_iter-max</em></dt>
<dd>
<p>The maximum number of iterations for the linear SGD model. The default value is <em>30</em>.</p>
</dd>
<dt class="hdlist1"><strong>-V, --sgd-eps</strong>=<em>sgd-eps</em></dt>
<dd>
<p>The final learning rate for the linear SGD model. The default value is <em>0.01</em>.</p>
</dd>
<dt class="hdlist1"><strong>-C, --sgd-delta</strong>=<em>sgd-delta</em></dt>
<dd>
<p>The threshold of the maximum node displacement, approximately in base pairs, at which to stop SGD.</p>
</dd>
</dl>
</div>
</div>
<div class="sect3">
<h4 id="_eades_sort">4.4.6. Eades Sort</h4>
<div class="dlist">
<dl>
<dt class="hdlist1"><strong>-e, --eades</strong></dt>
<dd>
<p>Use eades algorithm.</p>
</dd>
</dl>
</div>
</div>
<div class="sect3">
<h4 id="_path_sorting_options">4.4.7. Path Sorting Options</h4>
<div class="dlist">
<dl>
<dt class="hdlist1"><strong>-L, --paths-min</strong></dt>
<dd>
<p>Sort paths by their lowest contained node identifier.</p>
</dd>
<dt class="hdlist1"><strong>-M, --paths-max</strong></dt>
<dd>
<p>Sort paths by their highest contained node identifier.</p>
</dd>
<dt class="hdlist1"><strong>-A, --paths-avg</strong></dt>
<dd>
<p>Sort paths by their average contained node identifier.</p>
</dd>
<dt class="hdlist1"><strong>-R, --paths-avg-rev</strong></dt>
<dd>
<p>Sort paths in reverse by their average contained node identifier.</p>
</dd>
<dt class="hdlist1"><strong>-D, --path-delim</strong>=<em>path-delim</em></dt>
<dd>
<p>Sort paths in bins by their prefix up to this delimiter.</p>
</dd>
</dl>
</div>
</div>
<div class="sect3">
<h4 id="_pipeline_sorting">4.4.8. Pipeline Sorting</h4>
<div class="dlist">
<dl>
<dt class="hdlist1"><strong>-p, --pipeline</strong>=<em>STRING</em></dt>
<dd>
<p>Apply a series of sorts, based on single character command line arguments given to this command. The default sort is
<em>s</em>. The reverse sort would be specified via <em>f</em>.</p>
</dd>
</dl>
</div>
</div>
<div class="sect3">
<h4 id="_additional_parameters">4.4.9. Additional Parameters</h4>
<div class="dlist">
<dl>
<dt class="hdlist1"><strong>-d, --dagify-sort</strong></dt>
<dd>
<p>Sort on the basis of a DAGified graph.</p>
</dd>
<dt class="hdlist1"><strong>-O, --Optimize</strong></dt>
<dd>
<p>Use the MutableHandleGraph::optimize method to compact the node identifier space.</p>
</dd>
</dl>
</div>
</div>
<div class="sect3">
<h4 id="_threading_2">4.4.10. Threading</h4>
<div class="dlist">
<dl>
<dt class="hdlist1"><strong>-t, --threads</strong>=<em>N</em></dt>
<dd>
<p>Number of threads to use for parallel sorting in SGD. Only specify this argument in combination with <strong>-S, --linear-sgd</strong>. No multi-threading support for any other sorting algorithm.</p>
</dd>
</dl>
</div>
</div>
<div class="sect3">
<h4 id="_processing_information_2">4.4.11. Processing Information</h4>
<div class="dlist">
<dl>
<dt class="hdlist1"><strong>-P, --progress</strong></dt>
<dd>
<p>Print sort progress to stdout.</p>
</dd>
</dl>
</div>
</div>
<div class="sect3">
<h4 id="_program_information_3">4.4.12. Program Information</h4>
<div class="dlist">
<dl>
<dt class="hdlist1"><strong>-h, --help</strong></dt>
<dd>
<p>Print a help message for <strong>odgi sort</strong>.</p>
</dd>
</dl>
</div>
</div>
</div>
<div class="sect2">
<h3 id="_exit_status_3">4.5. EXIT STATUS</h3>
<div class="dlist">
<dl>
<dt class="hdlist1"><strong>0</strong></dt>
<dd>
<p>Success.</p>
</dd>
<dt class="hdlist1"><strong>1</strong></dt>
<dd>
<p>Failure (syntax or usage error; parameter error; file processing failure; unexpected error).</p>
</dd>
</dl>
</div>
</div>
<div class="sect2">
<h3 id="_bugs_4">4.6. BUGS</h3>
<div class="paragraph">
<p>Refer to the <strong>odgi</strong> issue tracker at <a href="https://github.com/vgteam/odgi/issues" class="bare">https://github.com/vgteam/odgi/issues</a>.</p>
</div>
</div>
<div class="sect2">
<h3 id="_authors_4">4.7. AUTHORS</h3>
<div class="paragraph">
<p><strong>odgi sort</strong> was written by Erik Garrison.</p>
</div>
</div>
</div>
</div>
<div class="sect1">
<h2 id="_odgi_view1">5. odgi view(1)</h2>
<div class="sectionbody">
<div class="sect2">
<h3 id="_name_5">5.1. NAME</h3>
<div class="paragraph">
<p>odgi_view - projection of graphs into other formats</p>
</div>
</div>
<div class="sect2">
<h3 id="_synopsis_5">5.2. SYNOPSIS</h3>
<div class="paragraph">
<p><strong>odgi view</strong> [<strong>-i, --idx</strong>=<em>FILE</em>] [<em>OPTION</em>]&#8230;&#8203;</p>
</div>
</div>
<div class="sect2">
<h3 id="_description_5">5.3. DESCRIPTION</h3>
<div class="paragraph">
<p>The odgi view(1) command can convert a graph in odgi format to GFAv1. It can reveal a graph&#8217;s internal structures for e.g. debugging processes.</p>
</div>
</div>
<div class="sect2">
<h3 id="_options_4">5.4. OPTIONS</h3>
<div class="sect3">
<h4 id="_graph_files_io_4">5.4.1. Graph Files IO</h4>
<div class="dlist">
<dl>
<dt class="hdlist1"><strong>-i, --idx</strong>=<em>FILE</em></dt>
<dd>
<p>File containing the succinct variation graph to convert from. The file name usually ends with <em>.og</em>.</p>
</dd>
<dt class="hdlist1"><strong>-g, --to-gfa</strong></dt>
<dd>
<p>Write the graph in GFAv1 format to standard output.</p>
</dd>
</dl>
</div>
</div>
<div class="sect3">
<h4 id="_summary_options_2">5.4.2. Summary Options</h4>
<div class="dlist">
<dl>
<dt class="hdlist1"><strong>-d, --display</strong></dt>
<dd>
<p>Show the internal structures of a graph. Print to stdout the maximum node identifier, the minimum node identifier,
the nodes vector, the delete nodes bit vector and the path metadata, each in a separate line.</p>
</dd>
</dl>
</div>
</div>
<div class="sect3">
<h4 id="_program_information_4">5.4.3. Program Information</h4>
<div class="dlist">
<dl>
<dt class="hdlist1"><strong>-h, --help</strong></dt>
<dd>
<p>Print a help message for <strong>odgi view</strong>.</p>
</dd>
</dl>
</div>
</div>
</div>
<div class="sect2">
<h3 id="_exit_status_4">5.5. EXIT STATUS</h3>
<div class="dlist">
<dl>
<dt class="hdlist1"><strong>0</strong></dt>
<dd>
<p>Success.</p>
</dd>
<dt class="hdlist1"><strong>1</strong></dt>
<dd>
<p>Failure (syntax or usage error; parameter error; file processing failure; unexpected error).</p>
</dd>
</dl>
</div>
</div>
<div class="sect2">
<h3 id="_bugs_5">5.6. BUGS</h3>
<div class="paragraph">
<p>Refer to the <strong>odgi</strong> issue tracker at <a href="https://github.com/vgteam/odgi/issues" class="bare">https://github.com/vgteam/odgi/issues</a>.</p>
</div>
</div>
<div class="sect2">
<h3 id="_authors_5">5.7. AUTHORS</h3>
<div class="paragraph">
<p><strong>odgi view</strong> was written by Erik Garrison.</p>
</div>
</div>
</div>
</div>
<div class="sect1">
<h2 id="_odgi_kmers1">6. odgi kmers(1)</h2>
<div class="sectionbody">
<div class="sect2">
<h3 id="_name_6">6.1. NAME</h3>
<div class="paragraph">
<p>odgi_kmers - show and characterize the kmer space of the graph</p>
</div>
</div>
<div class="sect2">
<h3 id="_synopsis_6">6.2. SYNOPSIS</h3>
<div class="paragraph">
<p><strong>odgi kmers</strong> [<strong>-i, --idx</strong>=<em>FILE</em>] [<strong>-c, --stdout</strong>] [<em>OPTION</em>]&#8230;&#8203;</p>
</div>
</div>
<div class="sect2">
<h3 id="_description_6">6.3. DESCRIPTION</h3>
<div class="paragraph">
<p>Given a kmer length, the odgi kmers(1) command can emit all kmers. The output can be refined by setting the maximum number
of furcations at edges or by not considering nodes above a given node degree limit.</p>
</div>
</div>
<div class="sect2">
<h3 id="_options_5">6.4. OPTIONS</h3>
<div class="sect3">
<h4 id="_graph_files_io_5">6.4.1. Graph Files IO</h4>
<div class="dlist">
<dl>
<dt class="hdlist1"><strong>-i, --idx</strong>=<em>FILE</em></dt>
<dd>
<p>File containing the succinct variation graph to convert from. The file name usually ends with <em>.og</em>.</p>
</dd>
<dt class="hdlist1"><strong>-c, --stdout</strong>=</dt>
<dd>
<p>Write the kmers to standard output. Kmers are line-separated.</p>
</dd>
</dl>
</div>
</div>
<div class="sect3">
<h4 id="_kmer_options">6.4.2. Kmer Options</h4>
<div class="dlist">
<dl>
<dt class="hdlist1"><strong>-k, --kmer-length</strong>=<em>N</em></dt>
<dd>
<p>The kmer length to generate kmers from.</p>
</dd>
<dt class="hdlist1"><strong>-e, --max-furcations</strong>=<em>N</em></dt>
<dd>
<p>Break at edges that would induce this many furcations when generating a kmer.</p>
</dd>
<dt class="hdlist1"><strong>-D, --max-degree</strong>=<em>N</em></dt>
<dd>
<p>Don&#8217;t take nodes into account that have a degree greater than <em>N</em>.</p>
</dd>
</dl>
</div>
</div>
<div class="sect3">
<h4 id="_threading_3">6.4.3. Threading</h4>
<div class="dlist">
<dl>
<dt class="hdlist1"><strong>-t, --threads</strong>=<em>N</em></dt>
<dd>
<p>Number of threads to use.</p>
</dd>
</dl>
</div>
</div>
<div class="sect3">
<h4 id="_program_information_5">6.4.4. Program Information</h4>
<div class="dlist">
<dl>
<dt class="hdlist1"><strong>-h, --help</strong></dt>
<dd>
<p>Print a help message for <strong>odgi kmers</strong>.</p>
</dd>
</dl>
</div>
</div>
</div>
<div class="sect2">
<h3 id="_exit_status_5">6.5. EXIT STATUS</h3>
<div class="dlist">
<dl>
<dt class="hdlist1"><strong>0</strong></dt>
<dd>
<p>Success.</p>
</dd>
<dt class="hdlist1"><strong>1</strong></dt>
<dd>
<p>Failure (syntax or usage error; parameter error; file processing failure; unexpected error).</p>
</dd>
</dl>
</div>
</div>
<div class="sect2">
<h3 id="_bugs_6">6.6. BUGS</h3>
<div class="paragraph">
<p>Refer to the <strong>odgi</strong> issue tracker at <a href="https://github.com/vgteam/odgi/issues" class="bare">https://github.com/vgteam/odgi/issues</a>.</p>
</div>
</div>
<div class="sect2">
<h3 id="_authors_6">6.7. AUTHORS</h3>
<div class="paragraph">
<p><strong>odgi kmers</strong> was written by Erik Garrison.</p>
</div>
</div>
</div>
</div>
<div class="sect1">
<h2 id="_odgi_unitig1">7. odgi unitig(1)</h2>
<div class="sectionbody">
<div class="sect2">
<h3 id="_name_7">7.1. NAME</h3>
<div class="paragraph">
<p>odgi_unitig - output unitigs of the graph</p>
</div>
</div>
<div class="sect2">
<h3 id="_synopsis_7">7.2. SYNOPSIS</h3>
<div class="paragraph">
<p><strong>odgi unitig</strong> [<strong>-i, --idx</strong>=<em>FILE</em>] [<em>OPTION</em>]&#8230;&#8203;</p>
</div>
</div>
<div class="sect2">
<h3 id="_description_7">7.3. DESCRIPTION</h3>
<div class="paragraph">
<p>The odgi unitig(1) command can print all <a href="https://github.com/mcveanlab/mccortex/wiki/unitig">unitigs</a> of a given odgi graph to standard output in FASTA format. Unitigs can also be emitted
in a fixed sequence quality FASTQ format. Various parameters can refine the unitigs to print.</p>
</div>
</div>
<div class="sect2">
<h3 id="_options_6">7.4. OPTIONS</h3>
<div class="sect3">
<h4 id="_graph_files_io_6">7.4.1. Graph Files IO</h4>
<div class="dlist">
<dl>
<dt class="hdlist1"><strong>-i, --idx</strong>=<em>FILE</em></dt>
<dd>
<p>File containing the succinct variation graph to convert from. The file name usually ends with <em>.og</em>.</p>
</dd>
</dl>
</div>
</div>
<div class="sect3">
<h4 id="_fastq_options">7.4.2. FASTQ Options</h4>
<div class="dlist">
<dl>
<dt class="hdlist1"><strong>-f, --fake-fastq</strong></dt>
<dd>
<p>Write the unitigs in FASTQ format to stdout with a fixed quality value of <em>I</em>.</p>
</dd>
</dl>
</div>
</div>
<div class="sect3">
<h4 id="_unitig_options">7.4.3. Unitig Options</h4>
<div class="dlist">
<dl>
<dt class="hdlist1"><strong>-t, --sample-to</strong>=<em>N</em></dt>
<dd>
<p>Continue unitigs with a random walk in the graph so that they have at least the given <em>N</em> length.</p>
</dd>
<dt class="hdlist1"><strong>-p, --sample-plus</strong>=<em>N</em></dt>
<dd>
<p>Continue unitigs with a random walk in the graph by <em>N</em> past their natural end.</p>
</dd>
<dt class="hdlist1"><strong>-l, --min-begin-node-length</strong>=<em>N</em></dt>
<dd>
<p>Only begin unitigs collection from nodes which have at least length <em>N</em>.</p>
</dd>
</dl>
</div>
</div>
<div class="sect3">
<h4 id="_program_information_6">7.4.4. Program Information</h4>
<div class="dlist">
<dl>
<dt class="hdlist1"><strong>-h, --help</strong></dt>
<dd>
<p>Print a help message for <strong>odgi unitig</strong>.</p>
</dd>
</dl>
</div>
</div>
</div>
<div class="sect2">
<h3 id="_exit_status_6">7.5. EXIT STATUS</h3>
<div class="dlist">
<dl>
<dt class="hdlist1"><strong>0</strong></dt>
<dd>
<p>Success.</p>
</dd>
<dt class="hdlist1"><strong>1</strong></dt>
<dd>
<p>Failure (syntax or usage error; parameter error; file processing failure; unexpected error).</p>
</dd>
</dl>
</div>
</div>
<div class="sect2">
<h3 id="_bugs_7">7.6. BUGS</h3>
<div class="paragraph">
<p>Refer to the <strong>odgi</strong> issue tracker at <a href="https://github.com/vgteam/odgi/issues" class="bare">https://github.com/vgteam/odgi/issues</a>.</p>
</div>
</div>
<div class="sect2">
<h3 id="_authors_7">7.7. AUTHORS</h3>
<div class="paragraph">
<p><strong>odgi unitig</strong> was written by Erik Garrison.</p>
</div>
</div>
</div>
</div>
<div class="sect1">
<h2 id="_odgi_viz1">8. odgi viz(1)</h2>
<div class="sectionbody">
<div class="sect2">
<h3 id="_name_8">8.1. NAME</h3>
<div class="paragraph">
<p>odgi_viz - variation graph visualizations</p>
</div>
</div>
<div class="sect2">
<h3 id="_synopsis_8">8.2. SYNOPSIS</h3>
<div class="paragraph">
<p><strong>odgi viz</strong> [<strong>-i, --idx</strong>=<em>FILE</em>] [<strong>-o, --out</strong>=<em>FILE</em>] [<em>OPTION</em>]&#8230;&#8203;</p>
</div>
</div>
<div class="sect2">
<h3 id="_description_8">8.3. DESCRIPTION</h3>
<div class="paragraph">
<p>The odgi viz(1) command can produce a linear, static visualization of an odgi variation graph. It can aggregate the pangenome into bins
and directly renders a raster image. The binning level can be specified in input or it is calculated from the target width of the PNG to emit.
Can be used to produce visualizations for gigabase scale pangenomes. For more information  about the binning process,
please refer to <a href="#_odgi_bin1">odgi bin</a>. If reverse coloring was selected, only
the bins with a reverse rate of at least 0.5 are colored. Currently, there is no parameter to color according to the
sequence coverage in bins available.</p>
</div>
</div>
<div class="sect2">
<h3 id="_options_7">8.4. OPTIONS</h3>
<div class="sect3">
<h4 id="_graph_files_io_7">8.4.1. Graph Files IO</h4>
<div class="dlist">
<dl>
<dt class="hdlist1"><strong>-i, --idx</strong>=<em>FILE</em></dt>
<dd>
<p>File containing the succinct variation graph to convert from. The file name usually ends with <em>.og</em>.</p>
</dd>
<dt class="hdlist1"><strong>-o, --out</strong>=<em>FILE</em></dt>
<dd>
<p>Write the visualization in PNG format to this file.</p>
</dd>
</dl>
</div>
</div>
<div class="sect3">
<h4 id="_visualization_options">8.4.2. Visualization Options</h4>
<div class="dlist">
<dl>
<dt class="hdlist1"><strong>-x, --width</strong>=<em>N</em></dt>
<dd>
<p>Set the width in pixels of the output image.</p>
</dd>
<dt class="hdlist1"><strong>-y, --height</strong>=<em>N</em></dt>
<dd>
<p>Set the height in pixels of the output image.</p>
</dd>
<dt class="hdlist1"><strong>-P, --path-height</strong>=<em>N</em></dt>
<dd>
<p>The height in pixels for a path.</p>
</dd>
<dt class="hdlist1"><strong>-X, --path-x-padding</strong>=<em>N</em></dt>
<dd>
<p>The padding in pixels on the x-axis for a path.</p>
</dd>
<dt class="hdlist1"><strong>-R, --pack-paths</strong></dt>
<dd>
<p>Pack all paths rather than displaying a single path per row.</p>
</dd>
<dt class="hdlist1"><strong>-L, --link-path-pieces</strong>=<em>FLOAT</em></dt>
<dd>
<p>Show thin links of this relative width to connect path pieces.</p>
</dd>
<dt class="hdlist1"><strong>-A, --alignment-prefix</strong>=<em>STRING</em></dt>
<dd>
<p>Apply alignment related visual motifs to paths which have this name prefix.</p>
</dd>
<dt class="hdlist1"><strong>-S, --show-strand</strong></dt>
<dd>
<p>Use red and blue coloring to display forward and reverse alignments. This parameter should only be set in combination with
[<strong>-A, --alignment-prefix</strong>=<em>STRING</em>].</p>
</dd>
</dl>
</div>
</div>
<div class="sect3">
<h4 id="_binned_mode_options">8.4.3. Binned Mode Options</h4>
<div class="dlist">
<dl>
<dt class="hdlist1"><strong>-b, --binned-mode</strong>=<em>N</em></dt>
<dd>
<p>The variation graph is binned before its visualization. Each pixel in the output image will correspond to a bin.
For more information about the binning process, please refer to <a href="#_odgi_bin1">odgi bin</a>.</p>
</dd>
<dt class="hdlist1"><strong>-w, --bin-width</strong>=<em>N</em></dt>
<dd>
<p>The bin width specifies the size of each bin in the binned mode. If it is not specified, the bin width is calculated
from the width in pixels of the output image.</p>
</dd>
<dt class="hdlist1"><strong>-g, --no-gap-links</strong></dt>
<dd>
<p>We divide links into 2 classes:</p>
<div class="olist arabic">
<ol class="arabic">
<li>
<p>Class: The links which help to follow complex variations. They need to be drawn, else one could not follow
the sequence of a path.</p>
</li>
<li>
<p>Class: The links helping to follow simple variations. Such links solely connecting a path from left to right may not
be relevant to understand a path&#8217;s traversal through the bins. Therefore, they are not drawn in the binned mode.</p>
</li>
</ol>
</div>
</dd>
</dl>
</div>
</div>
<div class="sect3">
<h4 id="_threading_4">8.4.4. Threading</h4>
<div class="dlist">
<dl>
<dt class="hdlist1"><strong>-t, --threads</strong>=<em>N</em></dt>
<dd>
<p>Number of threads to use.</p>
</dd>
</dl>
</div>
</div>
<div class="sect3">
<h4 id="_program_information_7">8.4.5. Program Information</h4>
<div class="dlist">
<dl>
<dt class="hdlist1"><strong>-h, --help</strong></dt>
<dd>
<p>Print a help message for <strong>odgi viz</strong>.</p>
</dd>
</dl>
</div>
</div>
</div>
<div class="sect2">
<h3 id="_exit_status_7">8.5. EXIT STATUS</h3>
<div class="dlist">
<dl>
<dt class="hdlist1"><strong>0</strong></dt>
<dd>
<p>Success.</p>
</dd>
<dt class="hdlist1"><strong>1</strong></dt>
<dd>
<p>Failure (syntax or usage error; parameter error; file processing failure; unexpected error).</p>
</dd>
</dl>
</div>
</div>
<div class="sect2">
<h3 id="_bugs_8">8.6. BUGS</h3>
<div class="paragraph">
<p>Refer to the <strong>odgi</strong> issue tracker at <a href="https://github.com/vgteam/odgi/issues" class="bare">https://github.com/vgteam/odgi/issues</a>.</p>
</div>
</div>
<div class="sect2">
<h3 id="_authors_8">8.7. AUTHORS</h3>
<div class="paragraph">
<p><strong>odgi viz</strong> was written by Erik Garrison.</p>
</div>
</div>
</div>
</div>
<div class="sect1">
<h2 id="_odgi_paths1">9. odgi paths(1)</h2>
<div class="sectionbody">
<div class="sect2">
<h3 id="_name_9">9.1. NAME</h3>
<div class="paragraph">
<p>odgi_paths - embedded path interrogation</p>
</div>
</div>
<div class="sect2">
<h3 id="_synopsis_9">9.2. SYNOPSIS</h3>
<div class="paragraph">
<p><strong>odgi paths</strong> [<strong>-i, --idx</strong>=<em>FILE</em>] [<em>OPTION</em>]&#8230;&#8203;</p>
</div>
</div>
<div class="sect2">
<h3 id="_description_9">9.3. DESCRIPTION</h3>
<div class="paragraph">
<p>The odgi paths(1) command allows the investigation of paths of a given variation graph. It can calculate overlap statistics
of groupings of paths.</p>
</div>
</div>
<div class="sect2">
<h3 id="_options_8">9.4. OPTIONS</h3>
<div class="sect3">
<h4 id="_graph_files_io_8">9.4.1. Graph Files IO</h4>
<div class="dlist">
<dl>
<dt class="hdlist1"><strong>-i, --idx</strong>=<em>FILE</em></dt>
<dd>
<p>File containing the succinct variation graph to investigate the paths from. The file name usually ends with <em>.og</em>.</p>
</dd>
<dt class="hdlist1"><strong>-O, --overlaps</strong>=<em>FILE</em></dt>
<dd>
<p>Read in the path grouping file to generate the overlap statistics from. The file must be tab-delimited. The first column
lists a grouping and the second the path itself. Each line has one path entry. For each group the pairwise overlap statistics
for each pairing will be calculated and printed to stdout.</p>
</dd>
</dl>
</div>
</div>
<div class="sect3">
<h4 id="_investigation_options">9.4.2. Investigation Options</h4>
<div class="dlist">
<dl>
<dt class="hdlist1"><strong>-L, --list-paths</strong></dt>
<dd>
<p>Print the paths in the graph to stdout. Each path is printed in its own line.</p>
</dd>
<dt class="hdlist1"><strong>-H, --haplotypes</strong></dt>
<dd>
<p>Print to stdout the paths in an approximate binary haplotype matrix based on the graph&#8217;s sort order. The output is tab-delimited:
<strong>path.name</strong>, <strong>path.length</strong>, <strong>node.count</strong>, <strong>node.1</strong>, <strong>node.2</strong>, <strong>node.n</strong>. Each path entry is printed in its own line.</p>
</dd>
<dt class="hdlist1"><strong>-D, --delim</strong>=<em>CHAR</em></dt>
<dd>
<p>The part of each path name before this delimiter is a group identifier. This parameter should only be set in combination
with [<strong>-H, --haplotypes</strong>]. Prints an additional, first column <strong>group.name</strong> to stdout.</p>
</dd>
<dt class="hdlist1"><strong>-d, --distance</strong></dt>
<dd>
<p>Provides a sparse distance matrix for paths. If [<strong>-D, --delim</strong>] is set, it will be path groups distances.</p>
</dd>
<dt class="hdlist1"><strong>-f, --fasta</strong></dt>
<dd>
<p>Print paths in FASTA format to stdout.</p>
</dd>
</dl>
</div>
</div>
<div class="sect3">
<h4 id="_threading_5">9.4.3. Threading</h4>
<div class="dlist">
<dl>
<dt class="hdlist1"><strong>-t, --threads</strong>=<em>N</em></dt>
<dd>
<p>Number of threads to use.</p>
</dd>
</dl>
</div>
</div>
<div class="sect3">
<h4 id="_program_information_8">9.4.4. Program Information</h4>
<div class="dlist">
<dl>
<dt class="hdlist1"><strong>-h, --help</strong></dt>
<dd>
<p>Print a help message for <strong>odgi paths</strong>.</p>
</dd>
</dl>
</div>
</div>
</div>
<div class="sect2">
<h3 id="_exit_status_8">9.5. EXIT STATUS</h3>
<div class="dlist">
<dl>
<dt class="hdlist1"><strong>0</strong></dt>
<dd>
<p>Success.</p>
</dd>
<dt class="hdlist1"><strong>1</strong></dt>
<dd>
<p>Failure (syntax or usage error; parameter error; file processing failure; unexpected error).</p>
</dd>
</dl>
</div>
</div>
<div class="sect2">
<h3 id="_bugs_9">9.6. BUGS</h3>
<div class="paragraph">
<p>Refer to the <strong>odgi</strong> issue tracker at <a href="https://github.com/vgteam/odgi/issues" class="bare">https://github.com/vgteam/odgi/issues</a>.</p>
</div>
</div>
<div class="sect2">
<h3 id="_authors_9">9.7. AUTHORS</h3>
<div class="paragraph">
<p><strong>odgi paths</strong> was written by Erik Garrison.</p>
</div>
</div>
</div>
</div>
<div class="sect1">
<h2 id="_odgi_prune1">10. odgi prune(1)</h2>
<div class="sectionbody">
<div class="sect2">
<h3 id="_name_10">10.1. NAME</h3>
<div class="paragraph">
<p>odgi_prune - remove complex parts of the graph</p>
</div>
</div>
<div class="sect2">
<h3 id="_synopsis_10">10.2. SYNOPSIS</h3>
<div class="paragraph">
<p><strong>odgi prune</strong> [<strong>-i, --idx</strong>=<em>FILE</em>] [<strong>-o, --out</strong>=<em>FILE</em>] [<em>OPTION</em>]&#8230;&#8203;</p>
</div>
</div>
<div class="sect2">
<h3 id="_description_10">10.3. DESCRIPTION</h3>
<div class="paragraph">
<p>The odgi prune(1) command can remove complex parts of a graph. One can drop paths, nodes by a certain kind of edge coverage,
edges and graph tips. Specifying a kmer length and a maximum number of furcations, the graph can be broken at edges not
fitting into these conditions.</p>
</div>
</div>
<div class="sect2">
<h3 id="_options_9">10.4. OPTIONS</h3>
<div class="sect3">
<h4 id="_graph_files_io_9">10.4.1. Graph Files IO</h4>
<div class="dlist">
<dl>
<dt class="hdlist1"><strong>-i, --idx</strong>=<em>FILE</em></dt>
<dd>
<p>File containing the succinct variation graph to load in. The file name usually ends with <em>.og</em>.</p>
</dd>
<dt class="hdlist1"><strong>-o, --out</strong>=<em>FILE</em></dt>
<dd>
<p>Write the pruned graph to <em>FILE</em>. The file name should end with <em>.og</em>.</p>
</dd>
</dl>
</div>
</div>
<div class="sect3">
<h4 id="_kmer_options_2">10.4.2. Kmer Options</h4>
<div class="dlist">
<dl>
<dt class="hdlist1"><strong>-k, --kmer-length</strong>=<em>N</em></dt>
<dd>
<p>The length of the kmers to consider.</p>
</dd>
<dt class="hdlist1"><strong>-e, --max-furcations</strong>=<em>N</em></dt>
<dd>
<p>Break at edges that would induce <em>N</em> many furcations in a kmer.</p>
</dd>
</dl>
</div>
</div>
<div class="sect3">
<h4 id="_node_options">10.4.3. Node Options</h4>
<div class="dlist">
<dl>
<dt class="hdlist1"><strong>-d, --max-degree</strong>=<em>N</em></dt>
<dd>
<p>Remove nodes that have a higher node degree than <em>N</em>.</p>
</dd>
<dt class="hdlist1"><strong>-c, --min-coverage</strong>=<em>N</em></dt>
<dd>
<p>Remove nodese covered by fewer than <em>N</em> number of path steps.</p>
</dd>
<dt class="hdlist1"><strong>-C, --max-coverage</strong>=<em>N</em></dt>
<dd>
<p>Remove nodes covered by more than <em>N</em> number of path steps.</p>
</dd>
<dt class="hdlist1"><strong>-T, --cut-tips</strong>=<em>N</em></dt>
<dd>
<p>Remove nodes which are graph tips.</p>
</dd>
</dl>
</div>
</div>
<div class="sect3">
<h4 id="_edge_options">10.4.4. Edge Options</h4>
<div class="dlist">
<dl>
<dt class="hdlist1"><strong>-E, --edge-coverage</strong></dt>
<dd>
<p>Remove edges outside of the minimum and maximum coverage rather than nodes. Only set this argument in combination with
[<strong>-c, --min-coverage</strong>=<em>N</em>] and [<strong>-C, --max-coverage</strong>=<em>N</em>].</p>
</dd>
<dt class="hdlist1"><strong>-b, --best-edges</strong>=<em>N</em></dt>
<dd>
<p>Only keep the <em>N</em> most covered inbound and output edges of each node.</p>
</dd>
</dl>
</div>
</div>
<div class="sect3">
<h4 id="_path_options">10.4.5. Path Options</h4>
<div class="dlist">
<dl>
<dt class="hdlist1"><strong>-D, --drop-paths</strong></dt>
<dd>
<p>Remove the paths from the graph.</p>
</dd>
</dl>
</div>
</div>
<div class="sect3">
<h4 id="_threading_6">10.4.6. Threading</h4>
<div class="dlist">
<dl>
<dt class="hdlist1"><strong>-t, --threads</strong>=<em>N</em></dt>
<dd>
<p>Number of threads to use.</p>
</dd>
</dl>
</div>
</div>
<div class="sect3">
<h4 id="_program_information_9">10.4.7. Program Information</h4>
<div class="dlist">
<dl>
<dt class="hdlist1"><strong>-h, --help</strong></dt>
<dd>
<p>Print a help message for <strong>odgi prune</strong>.</p>
</dd>
</dl>
</div>
</div>
</div>
<div class="sect2">
<h3 id="_exit_status_9">10.5. EXIT STATUS</h3>
<div class="dlist">
<dl>
<dt class="hdlist1"><strong>0</strong></dt>
<dd>
<p>Success.</p>
</dd>
<dt class="hdlist1"><strong>1</strong></dt>
<dd>
<p>Failure (syntax or usage error; parameter error; file processing failure; unexpected error).</p>
</dd>
</dl>
</div>
</div>
<div class="sect2">
<h3 id="_bugs_10">10.6. BUGS</h3>
<div class="paragraph">
<p>Refer to the <strong>odgi</strong> issue tracker at <a href="https://github.com/vgteam/odgi/issues" class="bare">https://github.com/vgteam/odgi/issues</a>.</p>
</div>
</div>
<div class="sect2">
<h3 id="_authors_10">10.7. AUTHORS</h3>
<div class="paragraph">
<p><strong>odgi prune</strong> was written by Erik Garrison.</p>
</div>
</div>
</div>
</div>
<div class="sect1">
<h2 id="_odgi_unchop1">11. odgi unchop(1)</h2>
<div class="sectionbody">
<div class="sect2">
<h3 id="_name_11">11.1. NAME</h3>
<div class="paragraph">
<p>odgi_unchop - merge unitigs into single nodes</p>
</div>
</div>
<div class="sect2">
<h3 id="_synopsis_11">11.2. SYNOPSIS</h3>
<div class="paragraph">
<p><strong>odgi unchop</strong> [<strong>-i, --idx</strong>=<em>FILE</em>] [<strong>-o, --out</strong>=<em>FILE</em>] [<em>OPTION</em>]&#8230;&#8203;</p>
</div>
</div>
<div class="sect2">
<h3 id="_description_11">11.3. DESCRIPTION</h3>
<div class="paragraph">
<p>The odgi unchop(1) command merges each unitig into a single node.</p>
</div>
</div>
<div class="sect2">
<h3 id="_options_10">11.4. OPTIONS</h3>
<div class="sect3">
<h4 id="_graph_files_io_10">11.4.1. Graph Files IO</h4>
<div class="dlist">
<dl>
<dt class="hdlist1"><strong>-i, --idx</strong>=<em>FILE</em></dt>
<dd>
<p>File containing the succinct variation graph to unchop. The file name usually ends with <em>.og</em>.</p>
</dd>
<dt class="hdlist1"><strong>-o, --out</strong>=<em>FILE</em></dt>
<dd>
<p>Write the unchopped dynamic succinct variation graph to this file. A file ending with <em>.og</em> is recommended.</p>
</dd>
</dl>
</div>
</div>
<div class="sect3">
<h4 id="_program_information_10">11.4.2. Program Information</h4>
<div class="dlist">
<dl>
<dt class="hdlist1"><strong>-h, --help</strong></dt>
<dd>
<p>Print a help message for <strong>odgi unchop</strong>.</p>
</dd>
</dl>
</div>
</div>
</div>
<div class="sect2">
<h3 id="_exit_status_10">11.5. EXIT STATUS</h3>
<div class="dlist">
<dl>
<dt class="hdlist1"><strong>0</strong></dt>
<dd>
<p>Success.</p>
</dd>
<dt class="hdlist1"><strong>1</strong></dt>
<dd>
<p>Failure (syntax or usage error; parameter error; file processing failure; unexpected error).</p>
</dd>
</dl>
</div>
</div>
<div class="sect2">
<h3 id="_bugs_11">11.6. BUGS</h3>
<div class="paragraph">
<p>Refer to the <strong>odgi</strong> issue tracker at <a href="https://github.com/vgteam/odgi/issues" class="bare">https://github.com/vgteam/odgi/issues</a>.</p>
</div>
</div>
<div class="sect2">
<h3 id="_authors_11">11.7. AUTHORS</h3>
<div class="paragraph">
<p><strong>odgi unchop</strong> was written by Erik Garrison.</p>
</div>
</div>
</div>
</div>
<div class="sect1">
<h2 id="_odgi_normalize1">12. odgi normalize(1)</h2>
<div class="sectionbody">
<div class="sect2">
<h3 id="_name_12">12.1. NAME</h3>
<div class="paragraph">
<p>odgi_normalize - compact unitigs and simplify redundant furcations</p>
</div>
</div>
<div class="sect2">
<h3 id="_synopsis_12">12.2. SYNOPSIS</h3>
<div class="paragraph">
<p><strong>odgi normalize</strong> [<strong>-i, --idx</strong>=<em>FILE</em>] [<strong>-o, --out</strong>=<em>FILE</em>] [<em>OPTION</em>]&#8230;&#8203;</p>
</div>
</div>
<div class="sect2">
<h3 id="_description_12">12.3. DESCRIPTION</h3>
<div class="paragraph">
<p>The odgi normalize(1) command <a href="#_odgi_unchop1">unchops</a> a given variation graph and simplifies redundant furcations.</p>
</div>
</div>
<div class="sect2">
<h3 id="_options_11">12.4. OPTIONS</h3>
<div class="sect3">
<h4 id="_graph_files_io_11">12.4.1. Graph Files IO</h4>
<div class="dlist">
<dl>
<dt class="hdlist1"><strong>-i, --idx</strong>=<em>FILE</em></dt>
<dd>
<p>File containing the succinct variation graph to normalize. The file name usually ends with <em>.og</em>.</p>
</dd>
<dt class="hdlist1"><strong>-o, --out</strong>=<em>FILE</em></dt>
<dd>
<p>Write the normalized dynamic succinct variation graph to this file. A file ending with <em>.og</em> is recommended.</p>
</dd>
<dt class="hdlist1"><strong>-I, --max-iterations</strong>=<em>N</em></dt>
<dd>
<p>Iterate the normalization up to <em>N</em> many times. The default is <em>10</em>.</p>
</dd>
</dl>
</div>
</div>
<div class="sect3">
<h4 id="_program_debugging">12.4.2. Program Debugging</h4>
<div class="dlist">
<dl>
<dt class="hdlist1"><strong>-d, --debug</strong></dt>
<dd>
<p>Print information about the normalization process to stdout.</p>
</dd>
</dl>
</div>
</div>
<div class="sect3">
<h4 id="_program_information_11">12.4.3. Program Information</h4>
<div class="dlist">
<dl>
<dt class="hdlist1"><strong>-h, --help</strong></dt>
<dd>
<p>Print a help message for <strong>odgi normalize</strong>.</p>
</dd>
</dl>
</div>
</div>
</div>
<div class="sect2">
<h3 id="_exit_status_11">12.5. EXIT STATUS</h3>
<div class="dlist">
<dl>
<dt class="hdlist1"><strong>0</strong></dt>
<dd>
<p>Success.</p>
</dd>
<dt class="hdlist1"><strong>1</strong></dt>
<dd>
<p>Failure (syntax or usage error; parameter error; file processing failure; unexpected error).</p>
</dd>
</dl>
</div>
</div>
<div class="sect2">
<h3 id="_bugs_12">12.6. BUGS</h3>
<div class="paragraph">
<p>Refer to the <strong>odgi</strong> issue tracker at <a href="https://github.com/vgteam/odgi/issues" class="bare">https://github.com/vgteam/odgi/issues</a>.</p>
</div>
</div>
<div class="sect2">
<h3 id="_authors_12">12.7. AUTHORS</h3>
<div class="paragraph">
<p><strong>odgi normalize</strong> was written by Erik Garrison.</p>
</div>
</div>
</div>
</div>
<div class="sect1">
<h2 id="_odgi_subset1">13. odgi subset(1)</h2>
<div class="sectionbody">
<div class="sect2">
<h3 id="_name_13">13.1. NAME</h3>
<div class="paragraph">
<p>odgi_subset - extract subsets of the graph as defined by query criteria</p>
</div>
</div>
<div class="sect2">
<h3 id="_synopsis_13">13.2. SYNOPSIS</h3>
<div class="paragraph">
<p><strong>odgi subset</strong> [<strong>-i, --idx</strong>=<em>FILE</em>] [<strong>-o, --out</strong>=<em>FILE</em>] [<em>OPTION</em>]&#8230;&#8203;</p>
</div>
</div>
<div class="sect2">
<h3 id="_description_13">13.3. DESCRIPTION</h3>
<div class="paragraph">
<p>Extracting a node subset of a variation graph is the task of the odgi subset(1) command. Users can specify a node, a list of nodes
or a context of which to generate a subset from.</p>
</div>
</div>
<div class="sect2">
<h3 id="_options_12">13.4. OPTIONS</h3>
<div class="sect3">
<h4 id="_graph_files_io_12">13.4.1. Graph Files IO</h4>
<div class="dlist">
<dl>
<dt class="hdlist1"><strong>-i, --idx</strong>=<em>FILE</em></dt>
<dd>
<p>File containing the succinct variation graph to subset. The file name usually ends with <em>.og</em>.</p>
</dd>
<dt class="hdlist1"><strong>-o, --out</strong>=<em>FILE</em></dt>
<dd>
<p>Write the subset to this file.</p>
</dd>
</dl>
</div>
</div>
<div class="sect3">
<h4 id="_traversal_options">13.4.2. Traversal Options</h4>
<div class="dlist">
<dl>
<dt class="hdlist1"><strong>-l, --node-list</strong>=<em>FILE</em></dt>
<dd>
<p>A file with one node identifier per line. All nodes specified here will be extract as a subset.</p>
</dd>
<dt class="hdlist1"><strong>-n, --node</strong>=<em>N</em></dt>
<dd>
<p>Specify the node identifier from which our traversal should begin.</p>
</dd>
<dt class="hdlist1"><strong>-c, --context</strong>=<em>N</em></dt>
<dd>
<p>The number of steps away from which to begin our traversal.</p>
</dd>
</dl>
</div>
</div>
<div class="sect3">
<h4 id="_threading_7">13.4.3. Threading</h4>
<div class="dlist">
<dl>
<dt class="hdlist1"><strong>-t, --threads</strong>=<em>N</em></dt>
<dd>
<p>Number of threads to use.</p>
</dd>
</dl>
</div>
</div>
<div class="sect3">
<h4 id="_program_information_12">13.4.4. Program Information</h4>
<div class="dlist">
<dl>
<dt class="hdlist1"><strong>-h, --help</strong></dt>
<dd>
<p>Print a help message for <strong>odgi subset</strong>.</p>
</dd>
</dl>
</div>
</div>
</div>
<div class="sect2">
<h3 id="_exit_status_12">13.5. EXIT STATUS</h3>
<div class="dlist">
<dl>
<dt class="hdlist1"><strong>0</strong></dt>
<dd>
<p>Success.</p>
</dd>
<dt class="hdlist1"><strong>1</strong></dt>
<dd>
<p>Failure (syntax or usage error; parameter error; file processing failure; unexpected error).</p>
</dd>
</dl>
</div>
</div>
<div class="sect2">
<h3 id="_bugs_13">13.6. BUGS</h3>
<div class="paragraph">
<p>Refer to the <strong>odgi</strong> issue tracker at <a href="https://github.com/vgteam/odgi/issues" class="bare">https://github.com/vgteam/odgi/issues</a>.</p>
</div>
</div>
<div class="sect2">
<h3 id="_authors_13">13.7. AUTHORS</h3>
<div class="paragraph">
<p><strong>odgi subset</strong> was written by Erik Garrison.</p>
</div>
</div>
</div>
</div>
<div class="sect1">
<h2 id="_odgi_bin1">14. odgi bin(1)</h2>
<div class="sectionbody">
<div class="sect2">
<h3 id="_name_14">14.1. NAME</h3>
<div class="paragraph">
<p>odgi_bin - binning of pangenome sequence and path information in the graph</p>
</div>
</div>
<div class="sect2">
<h3 id="_synopsis_14">14.2. SYNOPSIS</h3>
<div class="paragraph">
<p><strong>odgi bin</strong> [<strong>-i, --idx</strong>=<em>FILE</em>] [<em>OPTION</em>]&#8230;&#8203;</p>
</div>
</div>
<div class="sect2">
<h3 id="_description_14">14.3. DESCRIPTION</h3>
<div class="paragraph">
<p>The odgi bin(1) command bins a given variation graph. The pangenome sequence, the one-time traversal of all nodes from smallest to
largest node identifier, can be summed up into bins of a specified size. For each bin, the path metainformation is summarized.
This enables a summarized view of gigabase scale graphs. Each step of a path is a bin and connected to its next bin via a link.
A link has a start bin identifier and an end bin identifier.<br>
The concept of odgi bin is also applied in odgi <a href="#_odgi_viz1">viz</a>.
A demonstration of how the odgi bin JSON output can be used for an interactive visualization is realized in the <a href="https://graph-genome.github.io/">Pantograph</a>
project. Per default, odgi bin writes the bins to stdout in a tab-delimited format: <strong>path.name</strong>, <strong>path.prefix</strong>, <strong>path.suffix</strong>,
<strong>bin</strong> (bin identifier), <strong>mean.cov</strong> (mean coverage of the path in this bin), <strong>mean.inv</strong> (mean inversion rate of this path in this bin),
<strong>mean.pos</strong> (mean nucleotide position of this path in this bin), <strong>first.nucl</strong> (first nucleotide position of this path in this bin),
<strong>last.nucl</strong> (last nucleotide position of this path in this bin). These nucleotide ranges might span positions that are not present in the bin. Example:
A range of 1-100 means that the first nucleotide has position 1 and the last has position 100, but nucleotide 45 could be located in
another bin. For an exact positional output, please specify [<strong>-j, --json</strong>].</p>
</div>
</div>
<div class="sect2">
<h3 id="_options_13">14.4. OPTIONS</h3>
<div class="sect3">
<h4 id="_graph_files_io_13">14.4.1. Graph Files IO</h4>
<div class="dlist">
<dl>
<dt class="hdlist1"><strong>-i, --idx</strong>=<em>FILE</em></dt>
<dd>
<p>File containing the succinct variation graph to investigate the bin from. The file name usually ends with <em>.og</em>.</p>
</dd>
</dl>
</div>
</div>
<div class="sect3">
<h4 id="_fasta_options">14.4.2. FASTA Options</h4>
<div class="dlist">
<dl>
<dt class="hdlist1"><strong>-f, --fasta</strong>=<em>FILE</em></dt>
<dd>
<p>Write the pangenome sequence to <em>FILE</em> in FASTA format.</p>
</dd>
</dl>
</div>
</div>
<div class="sect3">
<h4 id="_bin_options">14.4.3. Bin Options</h4>
<div class="dlist">
<dl>
<dt class="hdlist1"><strong>-n, --number-bins</strong>=<em>N</em></dt>
<dd>
<p>The number of bins the pangenome sequence should be chopped up to.</p>
</dd>
<dt class="hdlist1"><strong>-w, --bin-width</strong>=<em>N</em></dt>
<dd>
<p>The bin width specifies the size of each bin.</p>
</dd>
<dt class="hdlist1"><strong>-D, --path-delim</strong>=<em>STRING</em></dt>
<dd>
<p>Annotate rows by prefix and suffix of this delimiter.</p>
</dd>
<dt class="hdlist1"><strong>-a, --aggregate-delim</strong></dt>
<dd>
<p>Aggregate on path prefix delimiter. Argument depends on [<strong>-D, --path-delim</strong>=<em>STRING</em>].</p>
</dd>
<dt class="hdlist1"><strong>-j, --json</strong></dt>
<dd>
<p>Print bins and links to stdout in pseudo JSON format. Each line is a valid JSON object, but the whole file is not a valid JSON!
First, each bin including its pangenome sequence is printed to stdout per line. Second, for each path in the graph, its
traversed bins including metainformation: <strong>bin</strong> (bin identifier), <strong>mean.cov</strong> (mean coverage of the path in this bin), <strong>mean.inv</strong> (mean inversion rate of this path in this bin),
<strong>mean.pos</strong> (mean nucleotide position of this path in this bin), and an array of ranges determining the nucleotide position
of the path in this bin. Switching first and last nucleotide in a range represents a complement reverse
orientation of that particular sequence.</p>
</dd>
<dt class="hdlist1"><strong>-s, --no-seqs</strong></dt>
<dd>
<p>If [<strong>-j, --json</strong>] is set, no nucleotide sequences will be printed to stdout in order to save disk space.</p>
</dd>
<dt class="hdlist1"><strong>-g, --no-gap-links</strong></dt>
<dd>
<p>Links connecting a path from left to right may not be relevant to understand a path&#8217;s traversal through the bins. They
can be left out saving disk space.</p>
</dd>
</dl>
</div>
</div>
<div class="sect3">
<h4 id="_program_information_13">14.4.4. Program Information</h4>
<div class="dlist">
<dl>
<dt class="hdlist1"><strong>-h, --help</strong></dt>
<dd>
<p>Print a help message for <strong>odgi bin</strong>.</p>
</dd>
</dl>
</div>
</div>
</div>
<div class="sect2">
<h3 id="_exit_status_13">14.5. EXIT STATUS</h3>
<div class="dlist">
<dl>
<dt class="hdlist1"><strong>0</strong></dt>
<dd>
<p>Success.</p>
</dd>
<dt class="hdlist1"><strong>1</strong></dt>
<dd>
<p>Failure (syntax or usage error; parameter error; file processing failure; unexpected error).</p>
</dd>
</dl>
</div>
</div>
<div class="sect2">
<h3 id="_bugs_14">14.6. BUGS</h3>
<div class="paragraph">
<p>Refer to the <strong>odgi</strong> issue tracker at <a href="https://github.com/vgteam/odgi/issues" class="bare">https://github.com/vgteam/odgi/issues</a>.</p>
</div>
</div>
<div class="sect2">
<h3 id="_authors_14">14.7. AUTHORS</h3>
<div class="paragraph">
<p><strong>odgi bin</strong> was written by Erik Garrison.</p>
</div>
</div>
</div>
</div>
<div class="sect1">
<h2 id="_odgi_matrix1">15. odgi matrix(1)</h2>
<div class="sectionbody">
<div class="sect2">
<h3 id="_name_15">15.1. NAME</h3>
<div class="paragraph">
<p>odgi_matrix - write the graph topology in sparse matrix formats</p>
</div>
</div>
<div class="sect2">
<h3 id="_synopsis_15">15.2. SYNOPSIS</h3>
<div class="paragraph">
<p><strong>odgi matrix</strong> [<strong>-i, --idx</strong>=<em>FILE</em>] [<em>OPTION</em>]&#8230;&#8203;</p>
</div>
</div>
<div class="sect2">
<h3 id="_description_15">15.3. DESCRIPTION</h3>
<div class="paragraph">
<p>The odgi matrix(1) command generates a sparse matrix format out of the graph topology of a given variation graph.</p>
</div>
</div>
<div class="sect2">
<h3 id="_options_14">15.4. OPTIONS</h3>
<div class="sect3">
<h4 id="_graph_files_io_14">15.4.1. Graph Files IO</h4>
<div class="dlist">
<dl>
<dt class="hdlist1"><strong>-i, --idx</strong>=<em>FILE</em></dt>
<dd>
<p>File containing the succinct variation graph to create the sparse matrix from. The file name usually ends with <em>.og</em>.</p>
</dd>
</dl>
</div>
</div>
<div class="sect3">
<h4 id="_matrix_options">15.4.2. Matrix Options</h4>
<div class="dlist">
<dl>
<dt class="hdlist1"><strong>-e, --edge-depth-weight</strong></dt>
<dd>
<p>Weigh edges by their path depth.</p>
</dd>
<dt class="hdlist1"><strong>-d, --delta-weight</strong></dt>
<dd>
<p>Weigh edges by their inverse id delta.</p>
</dd>
</dl>
</div>
</div>
<div class="sect3">
<h4 id="_program_information_14">15.4.3. Program Information</h4>
<div class="dlist">
<dl>
<dt class="hdlist1"><strong>-h, --help</strong></dt>
<dd>
<p>Print a help message for <strong>odgi matrix</strong>.</p>
</dd>
</dl>
</div>
</div>
</div>
<div class="sect2">
<h3 id="_exit_status_14">15.5. EXIT STATUS</h3>
<div class="dlist">
<dl>
<dt class="hdlist1"><strong>0</strong></dt>
<dd>
<p>Success.</p>
</dd>
<dt class="hdlist1"><strong>1</strong></dt>
<dd>
<p>Failure (syntax or usage error; parameter error; file processing failure; unexpected error).</p>
</dd>
</dl>
</div>
</div>
<div class="sect2">
<h3 id="_bugs_15">15.6. BUGS</h3>
<div class="paragraph">
<p>Refer to the <strong>odgi</strong> issue tracker at <a href="https://github.com/vgteam/odgi/issues" class="bare">https://github.com/vgteam/odgi/issues</a>.</p>
</div>
</div>
<div class="sect2">
<h3 id="_authors_15">15.7. AUTHORS</h3>
<div class="paragraph">
<p><strong>odgi matrix</strong> was written by Erik Garrison.</p>
</div>
</div>
</div>
</div>
<div class="sect1">
<h2 id="_odgi_chop1">16. odgi chop(1)</h2>
<div class="sectionbody">
<div class="sect2">
<h3 id="_name_16">16.1. NAME</h3>
<div class="paragraph">
<p>odgi_chop - divide nodes into smaller pieces</p>
</div>
</div>
<div class="sect2">
<h3 id="_synopsis_16">16.2. SYNOPSIS</h3>
<div class="paragraph">
<p><strong>odgi chop</strong> [<strong>-i, --idx</strong>=<em>FILE</em>] [<strong>-o, --out</strong>=<em>FILE</em>] [<strong>-c, --chop-to</strong>=<em>N</em>] [<em>OPTION</em>]&#8230;&#8203;</p>
</div>
</div>
<div class="sect2">
<h3 id="_description_16">16.3. DESCRIPTION</h3>
<div class="paragraph">
<p>The odgi chop(1) command chops long nodes into short ones while preserving the graph topology.</p>
</div>
</div>
<div class="sect2">
<h3 id="_options_15">16.4. OPTIONS</h3>
<div class="sect3">
<h4 id="_graph_files_io_15">16.4.1. Graph Files IO</h4>
<div class="dlist">
<dl>
<dt class="hdlist1"><strong>-i, --idx</strong>=<em>FILE</em></dt>
<dd>
<p>File containing the succinct variation graph to chop. The file name usually ends with <em>.og</em>.</p>
</dd>
<dt class="hdlist1"><strong>-o, --out</strong>=<em>FILE</em></dt>
<dd>
<p>Write the choped succinct variation graph to <em>FILE</em>. The file name usually ends with <em>.og</em>.</p>
</dd>
</dl>
</div>
</div>
<div class="sect3">
<h4 id="_chop_options">16.4.2. Chop Options</h4>
<div class="dlist">
<dl>
<dt class="hdlist1"><strong>-c, --chop-to</strong>=<em>N</em></dt>
<dd>
<p>Divide nodes that longer than <em>N</em> into nodes no longer than <em>N</em> while maintaining graph topology.</p>
</dd>
</dl>
</div>
</div>
<div class="sect3">
<h4 id="_processing_information_3">16.4.3. Processing Information</h4>
<div class="dlist">
<dl>
<dt class="hdlist1"><strong>-d, --debug</strong></dt>
<dd>
<p>Print information about the components to stdout.</p>
</dd>
</dl>
</div>
</div>
<div class="sect3">
<h4 id="_program_information_15">16.4.4. Program Information</h4>
<div class="dlist">
<dl>
<dt class="hdlist1"><strong>-h, --help</strong></dt>
<dd>
<p>Print a help message for <strong>odgi chop</strong>.</p>
</dd>
</dl>
</div>
</div>
</div>
<div class="sect2">
<h3 id="_exit_status_15">16.5. EXIT STATUS</h3>
<div class="dlist">
<dl>
<dt class="hdlist1"><strong>0</strong></dt>
<dd>
<p>Success.</p>
</dd>
<dt class="hdlist1"><strong>1</strong></dt>
<dd>
<p>Failure (syntax or usage error; parameter error; file processing failure; unexpected error).</p>
</dd>
</dl>
</div>
</div>
<div class="sect2">
<h3 id="_bugs_16">16.6. BUGS</h3>
<div class="paragraph">
<p>Refer to the <strong>odgi</strong> issue tracker at <a href="https://github.com/vgteam/odgi/issues" class="bare">https://github.com/vgteam/odgi/issues</a>.</p>
</div>
</div>
<div class="sect2">
<h3 id="_authors_16">16.7. AUTHORS</h3>
<div class="paragraph">
<p><strong>odgi chop</strong> was written by Erik Garrison.</p>
</div>
</div>
</div>
</div>
<div class="sect1">
<h2 id="_odgi_layout1">17. odgi layout(1)</h2>
<div class="sectionbody">
<div class="sect2">
<h3 id="_name_17">17.1. NAME</h3>
<div class="paragraph">
<p>odgi_layout - use SGD to make 2D layouts of the graph</p>
</div>
</div>
<div class="sect2">
<h3 id="_synopsis_17">17.2. SYNOPSIS</h3>
<div class="paragraph">
<p><strong>odgi layout</strong> [<strong>-i, --idx</strong>=<em>FILE</em>] [<strong>-o, --out</strong>=<em>FILE</em>] [<em>OPTION</em>]&#8230;&#8203;</p>
</div>
</div>
<div class="sect2">
<h3 id="_description_17">17.3. DESCRIPTION</h3>
<div class="paragraph">
<p>The odgi layout(1) command draws 2D layouts of the graph using stochastic gradient descent (SGD). The input graph must be sorted
and id-compacted. The algorithm itself is described in <a href="https://arxiv.org/abs/1710.04626">Graph Drawing by Stochastic Gradient Descent</a>.
The force-directed graph drawing algorithm minimizes the graph&#8217;s energy function or stress level.
It applies SGD to move a single pair of nodes at a time. The rendered graph is written in SVG format.</p>
</div>
</div>
<div class="sect2">
<h3 id="_options_16">17.4. OPTIONS</h3>
<div class="sect3">
<h4 id="_graph_files_io_16">17.4.1. Graph Files IO</h4>
<div class="dlist">
<dl>
<dt class="hdlist1"><strong>-i, --idx</strong>=<em>FILE</em></dt>
<dd>
<p>File containing the succinct variation graph to layout. The file name usually ends with <em>.og</em>.</p>
</dd>
<dt class="hdlist1"><strong>-o, --out</strong>=<em>FILE</em></dt>
<dd>
<p>Write the rendered layout in SVG format to <em>FILE</em>.</p>
</dd>
</dl>
</div>
</div>
<div class="sect3">
<h4 id="_sgd_options">17.4.2. SGD Options</h4>
<div class="dlist">
<dl>
<dt class="hdlist1"><strong>-m, --iter-max</strong>=<em>N</em></dt>
<dd>
<p>The maximum number of iterations to run the layout. Default is <em>30</em>.</p>
</dd>
<dt class="hdlist1"><strong>-p, --n-pivots</strong>=<em>N</em></dt>
<dd>
<p>The number of pivots for sparse layout. Default is <em>0</em> leading to a non-sparse layout.</p>
</dd>
<dt class="hdlist1"><strong>-e, --eps</strong>=<em>N</em></dt>
<dd>
<p>The learning rate for SGD layout. Default is <em>0.01</em>.</p>
</dd>
</dl>
</div>
</div>
<div class="sect3">
<h4 id="_svg_options">17.4.3. SVG Options</h4>
<div class="dlist">
<dl>
<dt class="hdlist1"><strong>-x, --x-padding</strong>=<em>N</em></dt>
<dd>
<p>The padding between the connected component layouts. Default is <em>10.0</em>.</p>
</dd>
<dt class="hdlist1"><strong>-R, --render-scale</strong>=<em>N</em></dt>
<dd>
<p>SVG scaling Default is <em>5.0</em>.</p>
</dd>
</dl>
</div>
</div>
<div class="sect3">
<h4 id="_processing_information_4">17.4.4. Processing Information</h4>
<div class="dlist">
<dl>
<dt class="hdlist1"><strong>-d, --debug</strong></dt>
<dd>
<p>Print information about the components to stdout.</p>
</dd>
</dl>
</div>
</div>
<div class="sect3">
<h4 id="_program_information_16">17.4.5. Program Information</h4>
<div class="dlist">
<dl>
<dt class="hdlist1"><strong>-h, --help</strong></dt>
<dd>
<p>Print a help message for <strong>odgi layout</strong>.</p>
</dd>
</dl>
</div>
</div>
</div>
<div class="sect2">
<h3 id="_exit_status_16">17.5. EXIT STATUS</h3>
<div class="dlist">
<dl>
<dt class="hdlist1"><strong>0</strong></dt>
<dd>
<p>Success.</p>
</dd>
<dt class="hdlist1"><strong>1</strong></dt>
<dd>
<p>Failure (syntax or usage error; parameter error; file processing failure; unexpected error).</p>
</dd>
</dl>
</div>
</div>
<div class="sect2">
<h3 id="_bugs_17">17.6. BUGS</h3>
<div class="paragraph">
<p>Refer to the <strong>odgi</strong> issue tracker at <a href="https://github.com/vgteam/odgi/issues" class="bare">https://github.com/vgteam/odgi/issues</a>.</p>
</div>
</div>
<div class="sect2">
<h3 id="_authors_17">17.7. AUTHORS</h3>
<div class="paragraph">
<p><strong>odgi layout</strong> was written by Erik Garrison.</p>
</div>
</div>
</div>
</div>
<div class="sect1">
<h2 id="_odgi_flatten1">18. odgi flatten(1)</h2>
<div class="sectionbody">
<div class="sect2">
<h3 id="_name_18">18.1. NAME</h3>
<div class="paragraph">
<p>odgi_flatten - generate linearization of the graph</p>
</div>
</div>
<div class="sect2">
<h3 id="_synopsis_18">18.2. SYNOPSIS</h3>
<div class="paragraph">
<p><strong>odgi flatten</strong> [<strong>-i, --idx</strong>=<em>FILE</em>] [<em>OPTION</em>]&#8230;&#8203;</p>
</div>
</div>
<div class="sect2">
<h3 id="_description_18">18.3. DESCRIPTION</h3>
<div class="paragraph">
<p>The odgi flatten(1) command projects the graph sequence and paths into FASTA and BED.</p>
</div>
</div>
<div class="sect2">
<h3 id="_options_17">18.4. OPTIONS</h3>
<div class="sect3">
<h4 id="_graph_files_io_17">18.4.1. Graph Files IO</h4>
<div class="dlist">
<dl>
<dt class="hdlist1"><strong>-i, --idx</strong>=<em>FILE</em></dt>
<dd>
<p>File containing the succinct variation graph to flatten. The file name usually ends with <em>.og</em>.</p>
</dd>
</dl>
</div>
</div>
<div class="sect3">
<h4 id="_output_options">18.4.2. Output Options</h4>
<div class="dlist">
<dl>
<dt class="hdlist1"><strong>-f, --fasta</strong>=<em>FILE</em></dt>
<dd>
<p>Write the concatenated node sequences in FASTA format to <em>FILE</em>.</p>
</dd>
<dt class="hdlist1"><strong>-n, --name-seq</strong>=<em>STRING</em></dt>
<dd>
<p>The name to use for the concatenated graph sequence. Default is the name of the input file which was specified via [<strong>-i, --idx</strong>=<em>FILE</em>].</p>
</dd>
<dt class="hdlist1"><strong>-b, --bed</strong>=<em>FILE</em></dt>
<dd>
<p>Write the mapping between graph paths and the linearized FASTA sequence in BED format to <em>FILE</em>.</p>
</dd>
</dl>
</div>
</div>
<div class="sect3">
<h4 id="_program_information_17">18.4.3. Program Information</h4>
<div class="dlist">
<dl>
<dt class="hdlist1"><strong>-h, --help</strong></dt>
<dd>
<p>Print a help message for <strong>odgi flatten</strong>.</p>
</dd>
</dl>
</div>
</div>
</div>
<div class="sect2">
<h3 id="_exit_status_17">18.5. EXIT STATUS</h3>
<div class="dlist">
<dl>
<dt class="hdlist1"><strong>0</strong></dt>
<dd>
<p>Success.</p>
</dd>
<dt class="hdlist1"><strong>1</strong></dt>
<dd>
<p>Failure (syntax or usage error; parameter error; file processing failure; unexpected error).</p>
</dd>
</dl>
</div>
</div>
<div class="sect2">
<h3 id="_bugs_18">18.6. BUGS</h3>
<div class="paragraph">
<p>Refer to the <strong>odgi</strong> issue tracker at <a href="https://github.com/vgteam/odgi/issues" class="bare">https://github.com/vgteam/odgi/issues</a>.</p>
</div>
</div>
<div class="sect2">
<h3 id="_authors_18">18.7. AUTHORS</h3>
<div class="paragraph">
<p><strong>odgi flatten</strong> was written by Erik Garrison.</p>
</div>
</div>
</div>
</div>
<div class="sect1">
<h2 id="_odgi_break1">19. odgi break(1)</h2>
<div class="sectionbody">
<div class="sect2">
<h3 id="_name_19">19.1. NAME</h3>
<div class="paragraph">
<p>odgi_break - break cycles in the graph and drop its paths</p>
</div>
</div>
<div class="sect2">
<h3 id="_synopsis_19">19.2. SYNOPSIS</h3>
<div class="paragraph">
<p><strong>odgi break</strong> [<strong>-i, --idx</strong>=<em>FILE</em>] [<strong>-o, --out</strong>=<em>FILE</em>] [<em>OPTION</em>]&#8230;&#8203;</p>
</div>
</div>
<div class="sect2">
<h3 id="_description_19">19.3. DESCRIPTION</h3>
<div class="paragraph">
<p>The odgi break(1) command finds cycles in a graph via <a href="https://en.wikipedia.org/wiki/Breadth-first_search">breadth-first search (BFS)</a> and breaks them, also dropping
the graph&#8217;s paths.</p>
</div>
</div>
<div class="sect2">
<h3 id="_options_18">19.4. OPTIONS</h3>
<div class="sect3">
<h4 id="_graph_files_io_18">19.4.1. Graph Files IO</h4>
<div class="dlist">
<dl>
<dt class="hdlist1"><strong>-i, --idx</strong>=<em>FILE</em></dt>
<dd>
<p>File containing the succinct variation graph to break. The file name usually ends with <em>.og</em>.</p>
</dd>
<dt class="hdlist1"><strong>-o, --out</strong>=<em>FILE</em></dt>
<dd>
<p>Write the broken graph to <em>FILE</em>.</p>
</dd>
</dl>
</div>
</div>
<div class="sect3">
<h4 id="_cycle_options">19.4.2. Cycle Options</h4>
<div class="dlist">
<dl>
<dt class="hdlist1"><strong>-c, --cycle-max-bp</strong>=<em>N</em></dt>
<dd>
<p>The maximum cycle length at which to break.</p>
</dd>
<dt class="hdlist1"><strong>-s, --max-search-bp</strong>=<em>N</em></dt>
<dd>
<p>The maximum search space of each BFS given in number of base pairs.</p>
</dd>
<dt class="hdlist1"><strong>-u, --repeat-up-to</strong>=<em>N</em></dt>
<dd>
<p>Iterate cycle breaking up to <em>N</em> times or stop if no new edges are removed.</p>
</dd>
<dt class="hdlist1"><strong>-d, --show</strong></dt>
<dd>
<p>Print the edges we would remove to stdout.</p>
</dd>
</dl>
</div>
</div>
<div class="sect3">
<h4 id="_program_information_18">19.4.3. Program Information</h4>
<div class="dlist">
<dl>
<dt class="hdlist1"><strong>-h, --help</strong></dt>
<dd>
<p>Print a help message for <strong>odgi break</strong>.</p>
</dd>
</dl>
</div>
</div>
</div>
<div class="sect2">
<h3 id="_exit_status_18">19.5. EXIT STATUS</h3>
<div class="dlist">
<dl>
<dt class="hdlist1"><strong>0</strong></dt>
<dd>
<p>Success.</p>
</dd>
<dt class="hdlist1"><strong>1</strong></dt>
<dd>
<p>Failure (syntax or usage error; parameter error; file processing failure; unexpected error).</p>
</dd>
</dl>
</div>
</div>
<div class="sect2">
<h3 id="_bugs_19">19.6. BUGS</h3>
<div class="paragraph">
<p>Refer to the <strong>odgi</strong> issue tracker at <a href="https://github.com/vgteam/odgi/issues" class="bare">https://github.com/vgteam/odgi/issues</a>.</p>
</div>
</div>
<div class="sect2">
<h3 id="_authors_19">19.7. AUTHORS</h3>
<div class="paragraph">
<p><strong>odgi break</strong> was written by Erik Garrison.</p>
</div>
</div>
</div>
</div>
<div class="sect1">
<h2 id="_odgi_pathindex1">20. odgi pathindex(1)</h2>
<div class="sectionbody">
<div class="sect2">
<h3 id="_name_20">20.1. NAME</h3>
<div class="paragraph">
<p>odgi_pathindex - create a path index for a given path</p>
</div>
</div>
<div class="sect2">
<h3 id="_synopsis_20">20.2. SYNOPSIS</h3>
<div class="paragraph">
<p><strong>odgi pathindex</strong> [<strong>-i, --idx</strong>=<em>FILE</em>] [<strong>-o, --out</strong>=<em>FILE</em>] [<em>OPTION</em>]&#8230;&#8203;</p>
</div>
</div>
<div class="sect2">
<h3 id="_description_20">20.3. DESCRIPTION</h3>
<div class="paragraph">
<p>The odgi pathindex(1) command generates a path index of a graph. It uses succinct data structures to encode the index.
The path index represents a subset of the features of a fully realized <a href="https://github.com/vgteam/xg">xg index</a>. Having a path index, we can use
odgi <a href="#_odgi_panpos1">panpos</a> to go from <strong>path:position</strong> &#8594; <strong>pangenome:position</strong> which is important when
navigating large graphs in an interactive manner like in the <a href="https://graph-genome.github.io/">Pantograph</a> project.</p>
</div>
</div>
<div class="sect2">
<h3 id="_options_19">20.4. OPTIONS</h3>
<div class="sect3">
<h4 id="_graph_files_io_19">20.4.1. Graph Files IO</h4>
<div class="dlist">
<dl>
<dt class="hdlist1"><strong>-i, --idx</strong>=<em>FILE</em></dt>
<dd>
<p>File containing the succinct variation graph to generate a path index from. The file name usually ends with <em>.og</em>.</p>
</dd>
<dt class="hdlist1"><strong>-o, --out</strong>=<em>FILE</em></dt>
<dd>
<p>Write the path index to <em>FILE</em>.</p>
</dd>
</dl>
</div>
</div>
<div class="sect3">
<h4 id="_program_information_19">20.4.2. Program Information</h4>
<div class="dlist">
<dl>
<dt class="hdlist1"><strong>-h, --help</strong></dt>
<dd>
<p>Print a help message for <strong>odgi pathindex</strong>.</p>
</dd>
</dl>
</div>
</div>
</div>
<div class="sect2">
<h3 id="_exit_status_19">20.5. EXIT STATUS</h3>
<div class="dlist">
<dl>
<dt class="hdlist1"><strong>0</strong></dt>
<dd>
<p>Success.</p>
</dd>
<dt class="hdlist1"><strong>1</strong></dt>
<dd>
<p>Failure (syntax or usage error; parameter error; file processing failure; unexpected error).</p>
</dd>
</dl>
</div>
</div>
<div class="sect2">
<h3 id="_bugs_20">20.6. BUGS</h3>
<div class="paragraph">
<p>Refer to the <strong>odgi</strong> issue tracker at <a href="https://github.com/vgteam/odgi/issues" class="bare">https://github.com/vgteam/odgi/issues</a>.</p>
</div>
</div>
<div class="sect2">
<h3 id="_authors_20">20.7. AUTHORS</h3>
<div class="paragraph">
<p><strong>odgi pathindex</strong> was written by Simon Heumos.</p>
</div>
</div>
</div>
</div>
<div class="sect1">
<h2 id="_odgi_panpos1">21. odgi panpos(1)</h2>
<div class="sectionbody">
<div class="sect2">
<h3 id="_name_21">21.1. NAME</h3>
<div class="paragraph">
<p>odgi_panpos - get the pangenome position of a given path and nucleotide position (1-based)</p>
</div>
</div>
<div class="sect2">
<h3 id="_synopsis_21">21.2. SYNOPSIS</h3>
<div class="paragraph">
<p><strong>odgi panpos</strong> [<strong>-i, --idx</strong>=<em>FILE</em>] [<strong>-p, --path</strong>=<em>STRING</em>] [<strong>-n, --nuc-pos</strong>=<em>N</em>] [<em>OPTION</em>]&#8230;&#8203;</p>
</div>
</div>
<div class="sect2">
<h3 id="_description_21">21.3. DESCRIPTION</h3>
<div class="paragraph">
<p>The odgi panpos(1) command give a pangenome position for a given path and nucleotide position. It requires a path index,
which can be created with odgi <a href="#_odgi_pathindex1">pathindex</a>. Going from <strong>path:position</strong> &#8594; <strong>pangenome:position</strong> is important when
navigating large graphs in an interactive manner like in the <a href="https://graph-genome.github.io/">Pantograph</a> project. All
input and output positions are 1-based.</p>
</div>
</div>
<div class="sect2">
<h3 id="_options_20">21.4. OPTIONS</h3>
<div class="sect3">
<h4 id="_graph_files_io_20">21.4.1. Graph Files IO</h4>
<div class="dlist">
<dl>
<dt class="hdlist1"><strong>-i, --idx</strong>=<em>FILE</em></dt>
<dd>
<p>File containing the succinct variation graph index to find the pangenome position in. The file name usually ends with <em>.xp</em>.</p>
</dd>
</dl>
</div>
</div>
<div class="sect3">
<h4 id="_position_options">21.4.2. Position Options</h4>
<div class="dlist">
<dl>
<dt class="hdlist1"><strong>-p, --path</strong>=<em>STRING</em></dt>
<dd>
<p>The path name of the query.</p>
</dd>
<dt class="hdlist1"><strong>-n, --nuc-pos</strong>=<em>STRING</em></dt>
<dd>
<p>The nucleotide sequence of the query.</p>
</dd>
</dl>
</div>
</div>
<div class="sect3">
<h4 id="_program_information_20">21.4.3. Program Information</h4>
<div class="dlist">
<dl>
<dt class="hdlist1"><strong>-h, --help</strong></dt>
<dd>
<p>Print a help message for <strong>odgi panpos</strong>.</p>
</dd>
</dl>
</div>
</div>
</div>
<div class="sect2">
<h3 id="_exit_status_20">21.5. EXIT STATUS</h3>
<div class="dlist">
<dl>
<dt class="hdlist1"><strong>0</strong></dt>
<dd>
<p>Success.</p>
</dd>
<dt class="hdlist1"><strong>1</strong></dt>
<dd>
<p>Failure (syntax or usage error; parameter error; file processing failure; unexpected error).</p>
</dd>
</dl>
</div>
</div>
<div class="sect2">
<h3 id="_bugs_21">21.6. BUGS</h3>
<div class="paragraph">
<p>Refer to the <strong>odgi</strong> issue tracker at <a href="https://github.com/vgteam/odgi/issues" class="bare">https://github.com/vgteam/odgi/issues</a>.</p>
</div>
</div>
<div class="sect2">
<h3 id="_authors_21">21.7. AUTHORS</h3>
<div class="paragraph">
<p><strong>odgi panpos</strong> was written by Simon Heumos.</p>
</div>
</div>
</div>
</div>
<div class="sect1">
<h2 id="_odgi_server1">22. odgi server(1)</h2>
<div class="sectionbody">
<div class="sect2">
<h3 id="_name_22">22.1. NAME</h3>
<div class="paragraph">
<p>odgi_server - start a HTTP server with a given index file to query a pangenome position</p>
</div>
</div>
<div class="sect2">
<h3 id="_synopsis_22">22.2. SYNOPSIS</h3>
<div class="paragraph">
<p><strong>odgi server</strong> [<strong>-i, --idx</strong>=<em>FILE</em>] [<strong>-p, --port</strong>=<em>N</em>] [<em>OPTION</em>]&#8230;&#8203;</p>
</div>
</div>
<div class="sect2">
<h3 id="_description_22">22.3. DESCRIPTION</h3>
<div class="paragraph">
<p>The odgi server(1) command starts an HTTP server with a given path index as input. The idea is that we can go from
<strong>path:position</strong> &#8594; <strong>pangenome:position</strong> via GET requests to the HTTP server. The server headers do not block cross origin requests.
Example GET request: <strong><a href="http://localost:3000/path_name/nucleotide_position" class="bare">http://localost:3000/path_name/nucleotide_position</a></strong>.<br>
The required path index can be created with odgi <a href="#_odgi_pathindex1">pathindex</a>. Going from <strong>path:position</strong> &#8594; <strong>pangenome:position</strong> is important when
navigating large graphs in an interactive manner like in the <a href="https://graph-genome.github.io/">Pantograph</a> project. All
input and output positions are 1-based. If no IP address is specified, the server will run on localhost.</p>
</div>
</div>
<div class="sect2">
<h3 id="_options_21">22.4. OPTIONS</h3>
<div class="sect3">
<h4 id="_graph_files_io_21">22.4.1. Graph Files IO</h4>
<div class="dlist">
<dl>
<dt class="hdlist1"><strong>-i, --idx</strong>=<em>FILE</em></dt>
<dd>
<p>File containing the succinct variation graph index to host in a HTTP server. The file name usually ends with <em>.xp</em>.</p>
</dd>
</dl>
</div>
</div>
<div class="sect3">
<h4 id="_http_options">22.4.2. HTTP Options</h4>
<div class="dlist">
<dl>
<dt class="hdlist1"><strong>-p, --port</strong>=<em>N</em></dt>
<dd>
<p>Run the server under this port.</p>
</dd>
<dt class="hdlist1"><strong>-a, --ip</strong>=<em>IP</em></dt>
<dd>
<p>Run the server under this IP address. If not specified, <em>IP</em> will be <em>localhost</em>.</p>
</dd>
</dl>
</div>
</div>
<div class="sect3">
<h4 id="_program_information_21">22.4.3. Program Information</h4>
<div class="dlist">
<dl>
<dt class="hdlist1"><strong>-h, --help</strong></dt>
<dd>
<p>Print a help message for <strong>odgi server</strong>.</p>
</dd>
</dl>
</div>
</div>
</div>
<div class="sect2">
<h3 id="_exit_status_21">22.5. EXIT STATUS</h3>
<div class="dlist">
<dl>
<dt class="hdlist1"><strong>0</strong></dt>
<dd>
<p>Success.</p>
</dd>
<dt class="hdlist1"><strong>1</strong></dt>
<dd>
<p>Failure (syntax or usage error; parameter error; file processing failure; unexpected error).</p>
</dd>
</dl>
</div>
</div>
<div class="sect2">
<h3 id="_bugs_22">22.6. BUGS</h3>
<div class="paragraph">
<p>Refer to the <strong>odgi</strong> issue tracker at <a href="https://github.com/vgteam/odgi/issues" class="bare">https://github.com/vgteam/odgi/issues</a>.</p>
</div>
</div>
<div class="sect2">
<h3 id="_authors_22">22.7. AUTHORS</h3>
<div class="paragraph">
<p><strong>odgi server</strong> was written by Simon Heumos.</p>
</div>
</div>
</div>
</div>
<div class="sect1">
<h2 id="_odgi_test1">23. odgi test(1)</h2>
<div class="sectionbody">
<div class="sect2">
<h3 id="_name_23">23.1. NAME</h3>
<div class="paragraph">
<p>odgi_test - run odgi unit tests</p>
</div>
</div>
<div class="sect2">
<h3 id="_synopsis_23">23.2. SYNOPSIS</h3>
<div class="paragraph">
<p><strong>odgi test</strong> [&lt;TEST NAME|PATTERN|TAGS&gt; &#8230;&#8203;] [<em>OPTION</em>]&#8230;&#8203;</p>
</div>
</div>
<div class="sect2">
<h3 id="_description_23">23.3. DESCRIPTION</h3>
<div class="paragraph">
<p>The odgi test(1) command starts all unit tests that are implemented in odgi. For targeted testing, a subset of tests can
be selected. odgi test(1) depends on <a href="https://github.com/catchorg/Catch2">Catch2</a>. In the default setting, all results are printed to stdout.</p>
</div>
</div>
<div class="sect2">
<h3 id="_options_22">23.4. OPTIONS</h3>
<div class="sect3">
<h4 id="_testing_options">23.4.1. Testing Options</h4>
<div class="dlist">
<dl>
<dt class="hdlist1"><strong>-l, --list-tests</strong></dt>
<dd>
<p>List all test cases. If a pattern was specified, all matching test cases are listed.</p>
</dd>
<dt class="hdlist1"><strong>-t, --list-tags</strong></dt>
<dd>
<p>List all tags. If a pattern was specified, all matching tags are listed.</p>
</dd>
<dt class="hdlist1"><strong>-s, --success</strong></dt>
<dd>
<p>Include successful tests in output.</p>
</dd>
<dt class="hdlist1"><strong>-b, --break</strong></dt>
<dd>
<p>Break into debugger mode upon failed test.</p>
</dd>
<dt class="hdlist1"><strong>-e, --nothrow</strong></dt>
<dd>
<p>Skip exception tests.</p>
</dd>
<dt class="hdlist1"><strong>-i, --invisibles</strong></dt>
<dd>
<p>Show invisibles like tabs or newlines.</p>
</dd>
<dt class="hdlist1"><strong>-o, --out</strong>=<em>FILE</em></dt>
<dd>
<p>Write all output to <em>FILE</em>.</p>
</dd>
<dt class="hdlist1"><strong>-r, --reporter</strong>=<em>STRING</em></dt>
<dd>
<p>Reporter to use. Default is console.</p>
</dd>
<dt class="hdlist1"><strong>-n, --name</strong>=<em>STRING</em></dt>
<dd>
<p>Suite name.</p>
</dd>
<dt class="hdlist1"><strong>-a, --abort</strong></dt>
<dd>
<p>Abort at first failure.</p>
</dd>
<dt class="hdlist1"><strong>-x, --abortx</strong>=<em>N</em></dt>
<dd>
<p>Abort after <em>N</em> failures.</p>
</dd>
<dt class="hdlist1"><strong>-w, --warn</strong>=<em>STRING</em></dt>
<dd>
<p>Enable warnings.</p>
</dd>
<dt class="hdlist1"><strong>-d, --durations</strong>=<em>yes|no</em></dt>
<dd>
<p>Show test durations. Default is <em>no</em>.</p>
</dd>
<dt class="hdlist1"><strong>-f, --input-file</strong>=<em>FILE</em></dt>
<dd>
<p>Load test names from a file.</p>
</dd>
<dt class="hdlist1"><strong>-#, --filenames-as-tags</strong></dt>
<dd>
<p>Adds a tag for the file name.</p>
</dd>
<dt class="hdlist1"><strong>-c, --section</strong>=<em>STRING</em></dt>
<dd>
<p>Specify the section to run the tests on.</p>
</dd>
<dt class="hdlist1"><strong>-v, --verosity</strong>=<em>quiet|normal|high</em></dt>
<dd>
<p>Set output verbosity. Default is <em>normal</em>.</p>
</dd>
<dt class="hdlist1"><strong>--list-test-names-only</strong></dt>
<dd>
<p>List all test cases names only. If a pattern was specified, all matching test cases are listed.</p>
</dd>
<dt class="hdlist1"><strong>--list-reporters</strong></dt>
<dd>
<p>List all reporters.</p>
</dd>
<dt class="hdlist1"><strong>--order</strong>=<em>decl|lex|rand</em></dt>
<dd>
<p>Test case order. Default ist <em>decl</em>.</p>
</dd>
<dt class="hdlist1"><strong>--rng-seed</strong>=<em>time|number</em></dt>
<dd>
<p>Set a specific seed for random numbers.</p>
</dd>
<dt class="hdlist1"><strong>--use-color</strong>=<em>yes|no</em></dt>
<dd>
<p>Should the output be colorized? Default is <em>yes</em>.</p>
</dd>
<dt class="hdlist1"><strong>--libidentify</strong></dt>
<dd>
<p>Report name and version according to libidentify.</p>
</dd>
<dt class="hdlist1"><strong>--wait-for-keypress</strong>=<em>start|exit|both</em></dt>
<dd>
<p>Waits for a keypress before <em>start|exit|both</em>.</p>
</dd>
<dt class="hdlist1"><strong>--benchmark-resolution-multiple</strong></dt>
<dd>
<p>Multiple of clock resolution to run benchmarks.</p>
</dd>
</dl>
</div>
</div>
<div class="sect3">
<h4 id="_program_information_22">23.4.2. Program Information</h4>
<div class="dlist">
<dl>
<dt class="hdlist1"><strong>-?, -h, --help</strong></dt>
<dd>
<p>Print a help message for <strong>odgi test</strong>.</p>
</dd>
</dl>
</div>
</div>
</div>
<div class="sect2">
<h3 id="_exit_status_22">23.5. EXIT STATUS</h3>
<div class="dlist">
<dl>
<dt class="hdlist1"><strong>0</strong></dt>
<dd>
<p>Success.</p>
</dd>
<dt class="hdlist1"><strong>1</strong></dt>
<dd>
<p>Failure (syntax or usage error; parameter error; file processing failure; unexpected error).</p>
</dd>
</dl>
</div>
</div>
<div class="sect2">
<h3 id="_bugs_23">23.6. BUGS</h3>
<div class="paragraph">
<p>Refer to the <strong>odgi</strong> issue tracker at <a href="https://github.com/vgteam/odgi/issues" class="bare">https://github.com/vgteam/odgi/issues</a>.</p>
</div>
</div>
<div class="sect2">
<h3 id="_authors_23">23.7. AUTHORS</h3>
<div class="paragraph">
<p><strong>odgi test</strong> was written by Erik Garrison and Simon Heumos.</p>
</div>
</div>
</div>
</div>
<div class="sect1">
<h2 id="_odgi_version1">24. odgi version(1)</h2>
<div class="sectionbody">
<div class="sect2">
<h3 id="_name_24">24.1. NAME</h3>
<div class="paragraph">
<p>odgi_version - display the version of odgi</p>
</div>
</div>
<div class="sect2">
<h3 id="_synopsis_24">24.2. SYNOPSIS</h3>
<div class="paragraph">
<p><strong>odgi version</strong> [<em>OPTION</em>]&#8230;&#8203;</p>
</div>
</div>
<div class="sect2">
<h3 id="_description_24">24.3. DESCRIPTION</h3>
<div class="paragraph">
<p>The odgi version(1) command prints the current git version with tags and codename to stdout (like <em>v-44-g89d022b "back to old ABI"</em>). Optionally, only the release, version or codename can be printed.</p>
</div>
</div>
<div class="sect2">
<h3 id="_options_23">24.4. OPTIONS</h3>
<div class="sect3">
<h4 id="_version_options">24.4.1. Version Options</h4>
<div class="dlist">
<dl>
<dt class="hdlist1"><strong>-v, --version</strong>=</dt>
<dd>
<p>Print only the version (like <em>v-44-g89d022b</em>).</p>
</dd>
<dt class="hdlist1"><strong>-c, --codename</strong></dt>
<dd>
<p>Print only the codename (like <em>back to old ABI</em>).</p>
</dd>
<dt class="hdlist1"><strong>-r, --release</strong></dt>
<dd>
<p>Print only the release (like <em>v</em>).</p>
</dd>
</dl>
</div>
</div>
<div class="sect3">
<h4 id="_program_information_23">24.4.2. Program Information</h4>
<div class="dlist">
<dl>
<dt class="hdlist1"><strong>-h, --help</strong></dt>
<dd>
<p>Print a help message for <strong>odgi version</strong>.</p>
</dd>
</dl>
</div>
</div>
</div>
<div class="sect2">
<h3 id="_exit_status_23">24.5. EXIT STATUS</h3>
<div class="dlist">
<dl>
<dt class="hdlist1"><strong>0</strong></dt>
<dd>
<p>Success.</p>
</dd>
<dt class="hdlist1"><strong>1</strong></dt>
<dd>
<p>Failure (syntax or usage error; parameter error; file processing failure; unexpected error).</p>
</dd>
</dl>
</div>
</div>
<div class="sect2">
<h3 id="_bugs_24">24.6. BUGS</h3>
<div class="paragraph">
<p>Refer to the <strong>odgi</strong> issue tracker at <a href="https://github.com/vgteam/odgi/issues" class="bare">https://github.com/vgteam/odgi/issues</a>.</p>
</div>
</div>
<div class="sect2">
<h3 id="_authors_24">24.7. AUTHORS</h3>
<div class="paragraph">
<p><strong>odgi version</strong> was written by Simon Heumos.</p>
</div>
</div>
</div>
</div>
</div>
<div id="footer">
<div id="footer-text">
<<<<<<< HEAD
Last updated 2020-06-23 15:03:35 +0200
=======
Last updated 2020-06-10 17:28:59 +0200
>>>>>>> c80e8c33
</div>
</div>
</body>
</html><|MERGE_RESOLUTION|>--- conflicted
+++ resolved
@@ -3554,11 +3554,7 @@
 </div>
 <div id="footer">
 <div id="footer-text">
-<<<<<<< HEAD
 Last updated 2020-06-23 15:03:35 +0200
-=======
-Last updated 2020-06-10 17:28:59 +0200
->>>>>>> c80e8c33
 </div>
 </div>
 </body>
