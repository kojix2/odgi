<!DOCTYPE html>
<html lang="en">
<head>
<meta charset="UTF-8">
<meta http-equiv="X-UA-Compatible" content="IE=edge">
<meta name="viewport" content="width=device-width, initial-scale=1.0">
<meta name="generator" content="Asciidoctor 2.0.10">
<meta name="author" content="Simon Heumos, Andrea Guarracino, Erik Garrison">
<title>Reference Documentation for ODGI v0.6.0</title>
<link rel="stylesheet" href="https://fonts.googleapis.com/css?family=Open+Sans:300,300italic,400,400italic,600,600italic%7CNoto+Serif:400,400italic,700,700italic%7CDroid+Sans+Mono:400,700">
<style>
/* Asciidoctor default stylesheet | MIT License | https://asciidoctor.org */
/* Uncomment @import statement to use as custom stylesheet */
/*@import "https://fonts.googleapis.com/css?family=Open+Sans:300,300italic,400,400italic,600,600italic%7CNoto+Serif:400,400italic,700,700italic%7CDroid+Sans+Mono:400,700";*/
article,aside,details,figcaption,figure,footer,header,hgroup,main,nav,section{display:block}
audio,video{display:inline-block}
audio:not([controls]){display:none;height:0}
html{font-family:sans-serif;-ms-text-size-adjust:100%;-webkit-text-size-adjust:100%}
a{background:none}
a:focus{outline:thin dotted}
a:active,a:hover{outline:0}
h1{font-size:2em;margin:.67em 0}
abbr[title]{border-bottom:1px dotted}
b,strong{font-weight:bold}
dfn{font-style:italic}
hr{-moz-box-sizing:content-box;box-sizing:content-box;height:0}
mark{background:#ff0;color:#000}
code,kbd,pre,samp{font-family:monospace;font-size:1em}
pre{white-space:pre-wrap}
q{quotes:"\201C" "\201D" "\2018" "\2019"}
small{font-size:80%}
sub,sup{font-size:75%;line-height:0;position:relative;vertical-align:baseline}
sup{top:-.5em}
sub{bottom:-.25em}
img{border:0}
svg:not(:root){overflow:hidden}
figure{margin:0}
fieldset{border:1px solid silver;margin:0 2px;padding:.35em .625em .75em}
legend{border:0;padding:0}
button,input,select,textarea{font-family:inherit;font-size:100%;margin:0}
button,input{line-height:normal}
button,select{text-transform:none}
button,html input[type="button"],input[type="reset"],input[type="submit"]{-webkit-appearance:button;cursor:pointer}
button[disabled],html input[disabled]{cursor:default}
input[type="checkbox"],input[type="radio"]{box-sizing:border-box;padding:0}
button::-moz-focus-inner,input::-moz-focus-inner{border:0;padding:0}
textarea{overflow:auto;vertical-align:top}
table{border-collapse:collapse;border-spacing:0}
*,*::before,*::after{-moz-box-sizing:border-box;-webkit-box-sizing:border-box;box-sizing:border-box}
html,body{font-size:100%}
body{background:#fff;color:rgba(0,0,0,.8);padding:0;margin:0;font-family:"Noto Serif","DejaVu Serif",serif;font-weight:400;font-style:normal;line-height:1;position:relative;cursor:auto;tab-size:4;-moz-osx-font-smoothing:grayscale;-webkit-font-smoothing:antialiased}
a:hover{cursor:pointer}
img,object,embed{max-width:100%;height:auto}
object,embed{height:100%}
img{-ms-interpolation-mode:bicubic}
.left{float:left!important}
.right{float:right!important}
.text-left{text-align:left!important}
.text-right{text-align:right!important}
.text-center{text-align:center!important}
.text-justify{text-align:justify!important}
.hide{display:none}
img,object,svg{display:inline-block;vertical-align:middle}
textarea{height:auto;min-height:50px}
select{width:100%}
.center{margin-left:auto;margin-right:auto}
.stretch{width:100%}
.subheader,.admonitionblock td.content>.title,.audioblock>.title,.exampleblock>.title,.imageblock>.title,.listingblock>.title,.literalblock>.title,.stemblock>.title,.openblock>.title,.paragraph>.title,.quoteblock>.title,table.tableblock>.title,.verseblock>.title,.videoblock>.title,.dlist>.title,.olist>.title,.ulist>.title,.qlist>.title,.hdlist>.title{line-height:1.45;color:#7a2518;font-weight:400;margin-top:0;margin-bottom:.25em}
div,dl,dt,dd,ul,ol,li,h1,h2,h3,#toctitle,.sidebarblock>.content>.title,h4,h5,h6,pre,form,p,blockquote,th,td{margin:0;padding:0;direction:ltr}
a{color:#2156a5;text-decoration:underline;line-height:inherit}
a:hover,a:focus{color:#1d4b8f}
a img{border:0}
p{font-family:inherit;font-weight:400;font-size:1em;line-height:1.6;margin-bottom:1.25em;text-rendering:optimizeLegibility}
p aside{font-size:.875em;line-height:1.35;font-style:italic}
h1,h2,h3,#toctitle,.sidebarblock>.content>.title,h4,h5,h6{font-family:"Open Sans","DejaVu Sans",sans-serif;font-weight:300;font-style:normal;color:#ba3925;text-rendering:optimizeLegibility;margin-top:1em;margin-bottom:.5em;line-height:1.0125em}
h1 small,h2 small,h3 small,#toctitle small,.sidebarblock>.content>.title small,h4 small,h5 small,h6 small{font-size:60%;color:#e99b8f;line-height:0}
h1{font-size:2.125em}
h2{font-size:1.6875em}
h3,#toctitle,.sidebarblock>.content>.title{font-size:1.375em}
h4,h5{font-size:1.125em}
h6{font-size:1em}
hr{border:solid #dddddf;border-width:1px 0 0;clear:both;margin:1.25em 0 1.1875em;height:0}
em,i{font-style:italic;line-height:inherit}
strong,b{font-weight:bold;line-height:inherit}
small{font-size:60%;line-height:inherit}
code{font-family:"Droid Sans Mono","DejaVu Sans Mono",monospace;font-weight:400;color:rgba(0,0,0,.9)}
ul,ol,dl{font-size:1em;line-height:1.6;margin-bottom:1.25em;list-style-position:outside;font-family:inherit}
ul,ol{margin-left:1.5em}
ul li ul,ul li ol{margin-left:1.25em;margin-bottom:0;font-size:1em}
ul.square li ul,ul.circle li ul,ul.disc li ul{list-style:inherit}
ul.square{list-style-type:square}
ul.circle{list-style-type:circle}
ul.disc{list-style-type:disc}
ol li ul,ol li ol{margin-left:1.25em;margin-bottom:0}
dl dt{margin-bottom:.3125em;font-weight:bold}
dl dd{margin-bottom:1.25em}
abbr,acronym{text-transform:uppercase;font-size:90%;color:rgba(0,0,0,.8);border-bottom:1px dotted #ddd;cursor:help}
abbr{text-transform:none}
blockquote{margin:0 0 1.25em;padding:.5625em 1.25em 0 1.1875em;border-left:1px solid #ddd}
blockquote cite{display:block;font-size:.9375em;color:rgba(0,0,0,.6)}
blockquote cite::before{content:"\2014 \0020"}
blockquote cite a,blockquote cite a:visited{color:rgba(0,0,0,.6)}
blockquote,blockquote p{line-height:1.6;color:rgba(0,0,0,.85)}
@media screen and (min-width:768px){h1,h2,h3,#toctitle,.sidebarblock>.content>.title,h4,h5,h6{line-height:1.2}
h1{font-size:2.75em}
h2{font-size:2.3125em}
h3,#toctitle,.sidebarblock>.content>.title{font-size:1.6875em}
h4{font-size:1.4375em}}
table{background:#fff;margin-bottom:1.25em;border:solid 1px #dedede}
table thead,table tfoot{background:#f7f8f7}
table thead tr th,table thead tr td,table tfoot tr th,table tfoot tr td{padding:.5em .625em .625em;font-size:inherit;color:rgba(0,0,0,.8);text-align:left}
table tr th,table tr td{padding:.5625em .625em;font-size:inherit;color:rgba(0,0,0,.8)}
table tr.even,table tr.alt{background:#f8f8f7}
table thead tr th,table tfoot tr th,table tbody tr td,table tr td,table tfoot tr td{display:table-cell;line-height:1.6}
h1,h2,h3,#toctitle,.sidebarblock>.content>.title,h4,h5,h6{line-height:1.2;word-spacing:-.05em}
h1 strong,h2 strong,h3 strong,#toctitle strong,.sidebarblock>.content>.title strong,h4 strong,h5 strong,h6 strong{font-weight:400}
.clearfix::before,.clearfix::after,.float-group::before,.float-group::after{content:" ";display:table}
.clearfix::after,.float-group::after{clear:both}
:not(pre):not([class^=L])>code{font-size:.9375em;font-style:normal!important;letter-spacing:0;padding:.1em .5ex;word-spacing:-.15em;background:#f7f7f8;-webkit-border-radius:4px;border-radius:4px;line-height:1.45;text-rendering:optimizeSpeed;word-wrap:break-word}
:not(pre)>code.nobreak{word-wrap:normal}
:not(pre)>code.nowrap{white-space:nowrap}
pre{color:rgba(0,0,0,.9);font-family:"Droid Sans Mono","DejaVu Sans Mono",monospace;line-height:1.45;text-rendering:optimizeSpeed}
pre code,pre pre{color:inherit;font-size:inherit;line-height:inherit}
pre>code{display:block}
pre.nowrap,pre.nowrap pre{white-space:pre;word-wrap:normal}
em em{font-style:normal}
strong strong{font-weight:400}
.keyseq{color:rgba(51,51,51,.8)}
kbd{font-family:"Droid Sans Mono","DejaVu Sans Mono",monospace;display:inline-block;color:rgba(0,0,0,.8);font-size:.65em;line-height:1.45;background:#f7f7f7;border:1px solid #ccc;-webkit-border-radius:3px;border-radius:3px;-webkit-box-shadow:0 1px 0 rgba(0,0,0,.2),0 0 0 .1em white inset;box-shadow:0 1px 0 rgba(0,0,0,.2),0 0 0 .1em #fff inset;margin:0 .15em;padding:.2em .5em;vertical-align:middle;position:relative;top:-.1em;white-space:nowrap}
.keyseq kbd:first-child{margin-left:0}
.keyseq kbd:last-child{margin-right:0}
.menuseq,.menuref{color:#000}
.menuseq b:not(.caret),.menuref{font-weight:inherit}
.menuseq{word-spacing:-.02em}
.menuseq b.caret{font-size:1.25em;line-height:.8}
.menuseq i.caret{font-weight:bold;text-align:center;width:.45em}
b.button::before,b.button::after{position:relative;top:-1px;font-weight:400}
b.button::before{content:"[";padding:0 3px 0 2px}
b.button::after{content:"]";padding:0 2px 0 3px}
p a>code:hover{color:rgba(0,0,0,.9)}
#header,#content,#footnotes,#footer{width:100%;margin-left:auto;margin-right:auto;margin-top:0;margin-bottom:0;max-width:62.5em;*zoom:1;position:relative;padding-left:.9375em;padding-right:.9375em}
#header::before,#header::after,#content::before,#content::after,#footnotes::before,#footnotes::after,#footer::before,#footer::after{content:" ";display:table}
#header::after,#content::after,#footnotes::after,#footer::after{clear:both}
#content{margin-top:1.25em}
#content::before{content:none}
#header>h1:first-child{color:rgba(0,0,0,.85);margin-top:2.25rem;margin-bottom:0}
#header>h1:first-child+#toc{margin-top:8px;border-top:1px solid #dddddf}
#header>h1:only-child,body.toc2 #header>h1:nth-last-child(2){border-bottom:1px solid #dddddf;padding-bottom:8px}
#header .details{border-bottom:1px solid #dddddf;line-height:1.45;padding-top:.25em;padding-bottom:.25em;padding-left:.25em;color:rgba(0,0,0,.6);display:-ms-flexbox;display:-webkit-flex;display:flex;-ms-flex-flow:row wrap;-webkit-flex-flow:row wrap;flex-flow:row wrap}
#header .details span:first-child{margin-left:-.125em}
#header .details span.email a{color:rgba(0,0,0,.85)}
#header .details br{display:none}
#header .details br+span::before{content:"\00a0\2013\00a0"}
#header .details br+span.author::before{content:"\00a0\22c5\00a0";color:rgba(0,0,0,.85)}
#header .details br+span#revremark::before{content:"\00a0|\00a0"}
#header #revnumber{text-transform:capitalize}
#header #revnumber::after{content:"\00a0"}
#content>h1:first-child:not([class]){color:rgba(0,0,0,.85);border-bottom:1px solid #dddddf;padding-bottom:8px;margin-top:0;padding-top:1rem;margin-bottom:1.25rem}
#toc{border-bottom:1px solid #e7e7e9;padding-bottom:.5em}
#toc>ul{margin-left:.125em}
#toc ul.sectlevel0>li>a{font-style:italic}
#toc ul.sectlevel0 ul.sectlevel1{margin:.5em 0}
#toc ul{font-family:"Open Sans","DejaVu Sans",sans-serif;list-style-type:none}
#toc li{line-height:1.3334;margin-top:.3334em}
#toc a{text-decoration:none}
#toc a:active{text-decoration:underline}
#toctitle{color:#7a2518;font-size:1.2em}
@media screen and (min-width:768px){#toctitle{font-size:1.375em}
body.toc2{padding-left:15em;padding-right:0}
#toc.toc2{margin-top:0!important;background:#f8f8f7;position:fixed;width:15em;left:0;top:0;border-right:1px solid #e7e7e9;border-top-width:0!important;border-bottom-width:0!important;z-index:1000;padding:1.25em 1em;height:100%;overflow:auto}
#toc.toc2 #toctitle{margin-top:0;margin-bottom:.8rem;font-size:1.2em}
#toc.toc2>ul{font-size:.9em;margin-bottom:0}
#toc.toc2 ul ul{margin-left:0;padding-left:1em}
#toc.toc2 ul.sectlevel0 ul.sectlevel1{padding-left:0;margin-top:.5em;margin-bottom:.5em}
body.toc2.toc-right{padding-left:0;padding-right:15em}
body.toc2.toc-right #toc.toc2{border-right-width:0;border-left:1px solid #e7e7e9;left:auto;right:0}}
@media screen and (min-width:1280px){body.toc2{padding-left:20em;padding-right:0}
#toc.toc2{width:20em}
#toc.toc2 #toctitle{font-size:1.375em}
#toc.toc2>ul{font-size:.95em}
#toc.toc2 ul ul{padding-left:1.25em}
body.toc2.toc-right{padding-left:0;padding-right:20em}}
#content #toc{border-style:solid;border-width:1px;border-color:#e0e0dc;margin-bottom:1.25em;padding:1.25em;background:#f8f8f7;-webkit-border-radius:4px;border-radius:4px}
#content #toc>:first-child{margin-top:0}
#content #toc>:last-child{margin-bottom:0}
#footer{max-width:100%;background:rgba(0,0,0,.8);padding:1.25em}
#footer-text{color:rgba(255,255,255,.8);line-height:1.44}
#content{margin-bottom:.625em}
.sect1{padding-bottom:.625em}
@media screen and (min-width:768px){#content{margin-bottom:1.25em}
.sect1{padding-bottom:1.25em}}
.sect1:last-child{padding-bottom:0}
.sect1+.sect1{border-top:1px solid #e7e7e9}
#content h1>a.anchor,h2>a.anchor,h3>a.anchor,#toctitle>a.anchor,.sidebarblock>.content>.title>a.anchor,h4>a.anchor,h5>a.anchor,h6>a.anchor{position:absolute;z-index:1001;width:1.5ex;margin-left:-1.5ex;display:block;text-decoration:none!important;visibility:hidden;text-align:center;font-weight:400}
#content h1>a.anchor::before,h2>a.anchor::before,h3>a.anchor::before,#toctitle>a.anchor::before,.sidebarblock>.content>.title>a.anchor::before,h4>a.anchor::before,h5>a.anchor::before,h6>a.anchor::before{content:"\00A7";font-size:.85em;display:block;padding-top:.1em}
#content h1:hover>a.anchor,#content h1>a.anchor:hover,h2:hover>a.anchor,h2>a.anchor:hover,h3:hover>a.anchor,#toctitle:hover>a.anchor,.sidebarblock>.content>.title:hover>a.anchor,h3>a.anchor:hover,#toctitle>a.anchor:hover,.sidebarblock>.content>.title>a.anchor:hover,h4:hover>a.anchor,h4>a.anchor:hover,h5:hover>a.anchor,h5>a.anchor:hover,h6:hover>a.anchor,h6>a.anchor:hover{visibility:visible}
#content h1>a.link,h2>a.link,h3>a.link,#toctitle>a.link,.sidebarblock>.content>.title>a.link,h4>a.link,h5>a.link,h6>a.link{color:#ba3925;text-decoration:none}
#content h1>a.link:hover,h2>a.link:hover,h3>a.link:hover,#toctitle>a.link:hover,.sidebarblock>.content>.title>a.link:hover,h4>a.link:hover,h5>a.link:hover,h6>a.link:hover{color:#a53221}
details,.audioblock,.imageblock,.literalblock,.listingblock,.stemblock,.videoblock{margin-bottom:1.25em}
details>summary:first-of-type{cursor:pointer;display:list-item;outline:none;margin-bottom:.75em}
.admonitionblock td.content>.title,.audioblock>.title,.exampleblock>.title,.imageblock>.title,.listingblock>.title,.literalblock>.title,.stemblock>.title,.openblock>.title,.paragraph>.title,.quoteblock>.title,table.tableblock>.title,.verseblock>.title,.videoblock>.title,.dlist>.title,.olist>.title,.ulist>.title,.qlist>.title,.hdlist>.title{text-rendering:optimizeLegibility;text-align:left;font-family:"Noto Serif","DejaVu Serif",serif;font-size:1rem;font-style:italic}
table.tableblock.fit-content>caption.title{white-space:nowrap;width:0}
.paragraph.lead>p,#preamble>.sectionbody>[class="paragraph"]:first-of-type p{font-size:1.21875em;line-height:1.6;color:rgba(0,0,0,.85)}
table.tableblock #preamble>.sectionbody>[class="paragraph"]:first-of-type p{font-size:inherit}
.admonitionblock>table{border-collapse:separate;border:0;background:none;width:100%}
.admonitionblock>table td.icon{text-align:center;width:80px}
.admonitionblock>table td.icon img{max-width:none}
.admonitionblock>table td.icon .title{font-weight:bold;font-family:"Open Sans","DejaVu Sans",sans-serif;text-transform:uppercase}
.admonitionblock>table td.content{padding-left:1.125em;padding-right:1.25em;border-left:1px solid #dddddf;color:rgba(0,0,0,.6)}
.admonitionblock>table td.content>:last-child>:last-child{margin-bottom:0}
.exampleblock>.content{border-style:solid;border-width:1px;border-color:#e6e6e6;margin-bottom:1.25em;padding:1.25em;background:#fff;-webkit-border-radius:4px;border-radius:4px}
.exampleblock>.content>:first-child{margin-top:0}
.exampleblock>.content>:last-child{margin-bottom:0}
.sidebarblock{border-style:solid;border-width:1px;border-color:#dbdbd6;margin-bottom:1.25em;padding:1.25em;background:#f3f3f2;-webkit-border-radius:4px;border-radius:4px}
.sidebarblock>:first-child{margin-top:0}
.sidebarblock>:last-child{margin-bottom:0}
.sidebarblock>.content>.title{color:#7a2518;margin-top:0;text-align:center}
.exampleblock>.content>:last-child>:last-child,.exampleblock>.content .olist>ol>li:last-child>:last-child,.exampleblock>.content .ulist>ul>li:last-child>:last-child,.exampleblock>.content .qlist>ol>li:last-child>:last-child,.sidebarblock>.content>:last-child>:last-child,.sidebarblock>.content .olist>ol>li:last-child>:last-child,.sidebarblock>.content .ulist>ul>li:last-child>:last-child,.sidebarblock>.content .qlist>ol>li:last-child>:last-child{margin-bottom:0}
.literalblock pre,.listingblock>.content>pre{-webkit-border-radius:4px;border-radius:4px;word-wrap:break-word;overflow-x:auto;padding:1em;font-size:.8125em}
@media screen and (min-width:768px){.literalblock pre,.listingblock>.content>pre{font-size:.90625em}}
@media screen and (min-width:1280px){.literalblock pre,.listingblock>.content>pre{font-size:1em}}
.literalblock pre,.listingblock>.content>pre:not(.highlight),.listingblock>.content>pre[class="highlight"],.listingblock>.content>pre[class^="highlight "]{background:#f7f7f8}
.literalblock.output pre{color:#f7f7f8;background:rgba(0,0,0,.9)}
.listingblock>.content{position:relative}
.listingblock code[data-lang]::before{display:none;content:attr(data-lang);position:absolute;font-size:.75em;top:.425rem;right:.5rem;line-height:1;text-transform:uppercase;color:inherit;opacity:.5}
.listingblock:hover code[data-lang]::before{display:block}
.listingblock.terminal pre .command::before{content:attr(data-prompt);padding-right:.5em;color:inherit;opacity:.5}
.listingblock.terminal pre .command:not([data-prompt])::before{content:"$"}
.listingblock pre.highlightjs{padding:0}
.listingblock pre.highlightjs>code{padding:1em;-webkit-border-radius:4px;border-radius:4px}
.listingblock pre.prettyprint{border-width:0}
.prettyprint{background:#f7f7f8}
pre.prettyprint .linenums{line-height:1.45;margin-left:2em}
pre.prettyprint li{background:none;list-style-type:inherit;padding-left:0}
pre.prettyprint li code[data-lang]::before{opacity:1}
pre.prettyprint li:not(:first-child) code[data-lang]::before{display:none}
table.linenotable{border-collapse:separate;border:0;margin-bottom:0;background:none}
table.linenotable td[class]{color:inherit;vertical-align:top;padding:0;line-height:inherit;white-space:normal}
table.linenotable td.code{padding-left:.75em}
table.linenotable td.linenos{border-right:1px solid currentColor;opacity:.35;padding-right:.5em}
pre.pygments .lineno{border-right:1px solid currentColor;opacity:.35;display:inline-block;margin-right:.75em}
pre.pygments .lineno::before{content:"";margin-right:-.125em}
.quoteblock{margin:0 1em 1.25em 1.5em;display:table}
.quoteblock:not(.excerpt)>.title{margin-left:-1.5em;margin-bottom:.75em}
.quoteblock blockquote,.quoteblock p{color:rgba(0,0,0,.85);font-size:1.15rem;line-height:1.75;word-spacing:.1em;letter-spacing:0;font-style:italic;text-align:justify}
.quoteblock blockquote{margin:0;padding:0;border:0}
.quoteblock blockquote::before{content:"\201c";float:left;font-size:2.75em;font-weight:bold;line-height:.6em;margin-left:-.6em;color:#7a2518;text-shadow:0 1px 2px rgba(0,0,0,.1)}
.quoteblock blockquote>.paragraph:last-child p{margin-bottom:0}
.quoteblock .attribution{margin-top:.75em;margin-right:.5ex;text-align:right}
.verseblock{margin:0 1em 1.25em}
.verseblock pre{font-family:"Open Sans","DejaVu Sans",sans;font-size:1.15rem;color:rgba(0,0,0,.85);font-weight:300;text-rendering:optimizeLegibility}
.verseblock pre strong{font-weight:400}
.verseblock .attribution{margin-top:1.25rem;margin-left:.5ex}
.quoteblock .attribution,.verseblock .attribution{font-size:.9375em;line-height:1.45;font-style:italic}
.quoteblock .attribution br,.verseblock .attribution br{display:none}
.quoteblock .attribution cite,.verseblock .attribution cite{display:block;letter-spacing:-.025em;color:rgba(0,0,0,.6)}
.quoteblock.abstract blockquote::before,.quoteblock.excerpt blockquote::before,.quoteblock .quoteblock blockquote::before{display:none}
.quoteblock.abstract blockquote,.quoteblock.abstract p,.quoteblock.excerpt blockquote,.quoteblock.excerpt p,.quoteblock .quoteblock blockquote,.quoteblock .quoteblock p{line-height:1.6;word-spacing:0}
.quoteblock.abstract{margin:0 1em 1.25em;display:block}
.quoteblock.abstract>.title{margin:0 0 .375em;font-size:1.15em;text-align:center}
.quoteblock.excerpt>blockquote,.quoteblock .quoteblock{padding:0 0 .25em 1em;border-left:.25em solid #dddddf}
.quoteblock.excerpt,.quoteblock .quoteblock{margin-left:0}
.quoteblock.excerpt blockquote,.quoteblock.excerpt p,.quoteblock .quoteblock blockquote,.quoteblock .quoteblock p{color:inherit;font-size:1.0625rem}
.quoteblock.excerpt .attribution,.quoteblock .quoteblock .attribution{color:inherit;text-align:left;margin-right:0}
table.tableblock{max-width:100%;border-collapse:separate}
p.tableblock:last-child{margin-bottom:0}
td.tableblock>.content>:last-child{margin-bottom:-1.25em}
td.tableblock>.content>:last-child.sidebarblock{margin-bottom:0}
table.tableblock,th.tableblock,td.tableblock{border:0 solid #dedede}
table.grid-all>thead>tr>.tableblock,table.grid-all>tbody>tr>.tableblock{border-width:0 1px 1px 0}
table.grid-all>tfoot>tr>.tableblock{border-width:1px 1px 0 0}
table.grid-cols>*>tr>.tableblock{border-width:0 1px 0 0}
table.grid-rows>thead>tr>.tableblock,table.grid-rows>tbody>tr>.tableblock{border-width:0 0 1px}
table.grid-rows>tfoot>tr>.tableblock{border-width:1px 0 0}
table.grid-all>*>tr>.tableblock:last-child,table.grid-cols>*>tr>.tableblock:last-child{border-right-width:0}
table.grid-all>tbody>tr:last-child>.tableblock,table.grid-all>thead:last-child>tr>.tableblock,table.grid-rows>tbody>tr:last-child>.tableblock,table.grid-rows>thead:last-child>tr>.tableblock{border-bottom-width:0}
table.frame-all{border-width:1px}
table.frame-sides{border-width:0 1px}
table.frame-topbot,table.frame-ends{border-width:1px 0}
table.stripes-all tr,table.stripes-odd tr:nth-of-type(odd),table.stripes-even tr:nth-of-type(even),table.stripes-hover tr:hover{background:#f8f8f7}
th.halign-left,td.halign-left{text-align:left}
th.halign-right,td.halign-right{text-align:right}
th.halign-center,td.halign-center{text-align:center}
th.valign-top,td.valign-top{vertical-align:top}
th.valign-bottom,td.valign-bottom{vertical-align:bottom}
th.valign-middle,td.valign-middle{vertical-align:middle}
table thead th,table tfoot th{font-weight:bold}
tbody tr th{display:table-cell;line-height:1.6;background:#f7f8f7}
tbody tr th,tbody tr th p,tfoot tr th,tfoot tr th p{color:rgba(0,0,0,.8);font-weight:bold}
p.tableblock>code:only-child{background:none;padding:0}
p.tableblock{font-size:1em}
ol{margin-left:1.75em}
ul li ol{margin-left:1.5em}
dl dd{margin-left:1.125em}
dl dd:last-child,dl dd:last-child>:last-child{margin-bottom:0}
ol>li p,ul>li p,ul dd,ol dd,.olist .olist,.ulist .ulist,.ulist .olist,.olist .ulist{margin-bottom:.625em}
ul.checklist,ul.none,ol.none,ul.no-bullet,ol.no-bullet,ol.unnumbered,ul.unstyled,ol.unstyled{list-style-type:none}
ul.no-bullet,ol.no-bullet,ol.unnumbered{margin-left:.625em}
ul.unstyled,ol.unstyled{margin-left:0}
ul.checklist{margin-left:.625em}
ul.checklist li>p:first-child>.fa-square-o:first-child,ul.checklist li>p:first-child>.fa-check-square-o:first-child{width:1.25em;font-size:.8em;position:relative;bottom:.125em}
ul.checklist li>p:first-child>input[type="checkbox"]:first-child{margin-right:.25em}
ul.inline{display:-ms-flexbox;display:-webkit-box;display:flex;-ms-flex-flow:row wrap;-webkit-flex-flow:row wrap;flex-flow:row wrap;list-style:none;margin:0 0 .625em -1.25em}
ul.inline>li{margin-left:1.25em}
.unstyled dl dt{font-weight:400;font-style:normal}
ol.arabic{list-style-type:decimal}
ol.decimal{list-style-type:decimal-leading-zero}
ol.loweralpha{list-style-type:lower-alpha}
ol.upperalpha{list-style-type:upper-alpha}
ol.lowerroman{list-style-type:lower-roman}
ol.upperroman{list-style-type:upper-roman}
ol.lowergreek{list-style-type:lower-greek}
.hdlist>table,.colist>table{border:0;background:none}
.hdlist>table>tbody>tr,.colist>table>tbody>tr{background:none}
td.hdlist1,td.hdlist2{vertical-align:top;padding:0 .625em}
td.hdlist1{font-weight:bold;padding-bottom:1.25em}
.literalblock+.colist,.listingblock+.colist{margin-top:-.5em}
.colist td:not([class]):first-child{padding:.4em .75em 0;line-height:1;vertical-align:top}
.colist td:not([class]):first-child img{max-width:none}
.colist td:not([class]):last-child{padding:.25em 0}
.thumb,.th{line-height:0;display:inline-block;border:solid 4px #fff;-webkit-box-shadow:0 0 0 1px #ddd;box-shadow:0 0 0 1px #ddd}
.imageblock.left{margin:.25em .625em 1.25em 0}
.imageblock.right{margin:.25em 0 1.25em .625em}
.imageblock>.title{margin-bottom:0}
.imageblock.thumb,.imageblock.th{border-width:6px}
.imageblock.thumb>.title,.imageblock.th>.title{padding:0 .125em}
.image.left,.image.right{margin-top:.25em;margin-bottom:.25em;display:inline-block;line-height:0}
.image.left{margin-right:.625em}
.image.right{margin-left:.625em}
a.image{text-decoration:none;display:inline-block}
a.image object{pointer-events:none}
sup.footnote,sup.footnoteref{font-size:.875em;position:static;vertical-align:super}
sup.footnote a,sup.footnoteref a{text-decoration:none}
sup.footnote a:active,sup.footnoteref a:active{text-decoration:underline}
#footnotes{padding-top:.75em;padding-bottom:.75em;margin-bottom:.625em}
#footnotes hr{width:20%;min-width:6.25em;margin:-.25em 0 .75em;border-width:1px 0 0}
#footnotes .footnote{padding:0 .375em 0 .225em;line-height:1.3334;font-size:.875em;margin-left:1.2em;margin-bottom:.2em}
#footnotes .footnote a:first-of-type{font-weight:bold;text-decoration:none;margin-left:-1.05em}
#footnotes .footnote:last-of-type{margin-bottom:0}
#content #footnotes{margin-top:-.625em;margin-bottom:0;padding:.75em 0}
.gist .file-data>table{border:0;background:#fff;width:100%;margin-bottom:0}
.gist .file-data>table td.line-data{width:99%}
div.unbreakable{page-break-inside:avoid}
.big{font-size:larger}
.small{font-size:smaller}
.underline{text-decoration:underline}
.overline{text-decoration:overline}
.line-through{text-decoration:line-through}
.aqua{color:#00bfbf}
.aqua-background{background:#00fafa}
.black{color:#000}
.black-background{background:#000}
.blue{color:#0000bf}
.blue-background{background:#0000fa}
.fuchsia{color:#bf00bf}
.fuchsia-background{background:#fa00fa}
.gray{color:#606060}
.gray-background{background:#7d7d7d}
.green{color:#006000}
.green-background{background:#007d00}
.lime{color:#00bf00}
.lime-background{background:#00fa00}
.maroon{color:#600000}
.maroon-background{background:#7d0000}
.navy{color:#000060}
.navy-background{background:#00007d}
.olive{color:#606000}
.olive-background{background:#7d7d00}
.purple{color:#600060}
.purple-background{background:#7d007d}
.red{color:#bf0000}
.red-background{background:#fa0000}
.silver{color:#909090}
.silver-background{background:#bcbcbc}
.teal{color:#006060}
.teal-background{background:#007d7d}
.white{color:#bfbfbf}
.white-background{background:#fafafa}
.yellow{color:#bfbf00}
.yellow-background{background:#fafa00}
span.icon>.fa{cursor:default}
a span.icon>.fa{cursor:inherit}
.admonitionblock td.icon [class^="fa icon-"]{font-size:2.5em;text-shadow:1px 1px 2px rgba(0,0,0,.5);cursor:default}
.admonitionblock td.icon .icon-note::before{content:"\f05a";color:#19407c}
.admonitionblock td.icon .icon-tip::before{content:"\f0eb";text-shadow:1px 1px 2px rgba(155,155,0,.8);color:#111}
.admonitionblock td.icon .icon-warning::before{content:"\f071";color:#bf6900}
.admonitionblock td.icon .icon-caution::before{content:"\f06d";color:#bf3400}
.admonitionblock td.icon .icon-important::before{content:"\f06a";color:#bf0000}
.conum[data-value]{display:inline-block;color:#fff!important;background:rgba(0,0,0,.8);-webkit-border-radius:100px;border-radius:100px;text-align:center;font-size:.75em;width:1.67em;height:1.67em;line-height:1.67em;font-family:"Open Sans","DejaVu Sans",sans-serif;font-style:normal;font-weight:bold}
.conum[data-value] *{color:#fff!important}
.conum[data-value]+b{display:none}
.conum[data-value]::after{content:attr(data-value)}
pre .conum[data-value]{position:relative;top:-.125em}
b.conum *{color:inherit!important}
.conum:not([data-value]):empty{display:none}
dt,th.tableblock,td.content,div.footnote{text-rendering:optimizeLegibility}
h1,h2,p,td.content,span.alt{letter-spacing:-.01em}
p strong,td.content strong,div.footnote strong{letter-spacing:-.005em}
p,blockquote,dt,td.content,span.alt{font-size:1.0625rem}
p{margin-bottom:1.25rem}
.sidebarblock p,.sidebarblock dt,.sidebarblock td.content,p.tableblock{font-size:1em}
.exampleblock>.content{background:#fffef7;border-color:#e0e0dc;-webkit-box-shadow:0 1px 4px #e0e0dc;box-shadow:0 1px 4px #e0e0dc}
.print-only{display:none!important}
@page{margin:1.25cm .75cm}
@media print{*{-webkit-box-shadow:none!important;box-shadow:none!important;text-shadow:none!important}
html{font-size:80%}
a{color:inherit!important;text-decoration:underline!important}
a.bare,a[href^="#"],a[href^="mailto:"]{text-decoration:none!important}
a[href^="http:"]:not(.bare)::after,a[href^="https:"]:not(.bare)::after{content:"(" attr(href) ")";display:inline-block;font-size:.875em;padding-left:.25em}
abbr[title]::after{content:" (" attr(title) ")"}
pre,blockquote,tr,img,object,svg{page-break-inside:avoid}
thead{display:table-header-group}
svg{max-width:100%}
p,blockquote,dt,td.content{font-size:1em;orphans:3;widows:3}
h2,h3,#toctitle,.sidebarblock>.content>.title{page-break-after:avoid}
#toc,.sidebarblock,.exampleblock>.content{background:none!important}
#toc{border-bottom:1px solid #dddddf!important;padding-bottom:0!important}
body.book #header{text-align:center}
body.book #header>h1:first-child{border:0!important;margin:2.5em 0 1em}
body.book #header .details{border:0!important;display:block;padding:0!important}
body.book #header .details span:first-child{margin-left:0!important}
body.book #header .details br{display:block}
body.book #header .details br+span::before{content:none!important}
body.book #toc{border:0!important;text-align:left!important;padding:0!important;margin:0!important}
body.book #toc,body.book #preamble,body.book h1.sect0,body.book .sect1>h2{page-break-before:always}
.listingblock code[data-lang]::before{display:block}
#footer{padding:0 .9375em}
.hide-on-print{display:none!important}
.print-only{display:block!important}
.hide-for-print{display:none!important}
.show-for-print{display:inherit!important}}
@media print,amzn-kf8{#header>h1:first-child{margin-top:1.25rem}
.sect1{padding:0!important}
.sect1+.sect1{border:0}
#footer{background:none}
#footer-text{color:rgba(0,0,0,.6);font-size:.9em}}
@media amzn-kf8{#header,#content,#footnotes,#footer{padding:0}}
</style>
</head>
<body class="article toc2 toc-left">
<div id="header">
<h1>Reference Documentation for ODGI v0.6.0</h1>
<div class="details">
<span id="author" class="author">Simon Heumos, Andrea Guarracino, Erik Garrison</span><br>
</div>
<div id="toc" class="toc2">
<div id="toctitle">Table of Contents</div>
<ul class="sectlevel1">
<li><a href="#_odgi_1">1. odgi (1)</a></li>
<li><a href="#_odgi_build1">2. odgi build(1)</a></li>
<li><a href="#_odgi_stats1">3. odgi stats(1)</a></li>
<li><a href="#_odgi_depth1">4. odgi depth(1)</a></li>
<li><a href="#_odgi_overlap1">5. odgi overlap(1)</a></li>
<li><a href="#_odgi_sort1">6. odgi sort(1)</a></li>
<li><a href="#_odgi_groom1">7. odgi groom(1)</a></li>
<li><a href="#_odgi_cover1">8. odgi cover(1)</a></li>
<li><a href="#_odgi_explode1">9. odgi explode(1)</a></li>
<li><a href="#_odgi_squeeze1">10. odgi squeeze(1)</a></li>
<li><a href="#_odgi_extract1">11. odgi extract(1)</a></li>
<li><a href="#_odgi_view1">12. odgi view(1)</a></li>
<li><a href="#_odgi_kmers1">13. odgi kmers(1)</a></li>
<li><a href="#_odgi_unitig1">14. odgi unitig(1)</a></li>
<li><a href="#_odgi_viz1">15. odgi viz(1)</a></li>
<li><a href="#_odgi_draw1">16. odgi draw(1)</a></li>
<li><a href="#_odgi_paths1">17. odgi paths(1)</a></li>
<li><a href="#_odgi_prune1">18. odgi prune(1)</a></li>
<li><a href="#_odgi_unchop1">19. odgi unchop(1)</a></li>
<li><a href="#_odgi_normalize1">20. odgi normalize(1)</a></li>
<li><a href="#_odgi_bin1">21. odgi bin(1)</a></li>
<li><a href="#_odgi_matrix1">22. odgi matrix(1)</a></li>
<li><a href="#_odgi_chop1">23. odgi chop(1)</a></li>
<li><a href="#_odgi_layout1">24. odgi layout(1)</a></li>
<li><a href="#_odgi_flatten1">25. odgi flatten(1)</a></li>
<li><a href="#_odgi_break1">26. odgi break(1)</a></li>
<li><a href="#_odgi_pathindex1">27. odgi pathindex(1)</a></li>
<li><a href="#_odgi_panpos1">28. odgi panpos(1)</a></li>
<li><a href="#_odgi_position1">29. odgi position(1)</a></li>
<li><a href="#_odgi_server1">30. odgi server(1)</a></li>
<li><a href="#_odgi_test1">31. odgi test(1)</a></li>
<li><a href="#_odgi_version1">32. odgi version(1)</a></li>
</ul>
</div>
</div>
<div id="content">
<div class="sect1">
<h2 id="_odgi_1">1. odgi (1)</h2>
<div class="sectionbody">
<div class="sect2">
<h3 id="_name">1.1. NAME</h3>
<div class="paragraph">
<p>odgi - dynamic succinct variation graph tool</p>
</div>
</div>
<div class="sect2">
<h3 id="_synopsis">1.2. SYNOPSIS</h3>
<div class="paragraph">
<p><strong>odgi</strong> <a href="#_odgi_build1">build</a> -g graph.gfa -o graph.og</p>
</div>
<div class="paragraph">
<p><strong>odgi</strong> <a href="#_odgi_stats1">stats</a> -i graph.og -S</p>
</div>
<div class="paragraph">
<p><strong>odgi</strong> <a href="#_odgi_depth1">depth</a> -i graph.og</p>
</div>
<div class="paragraph">
<p><strong>odgi</strong> <a href="#_odgi_overlap1">overlap</a> -i graph.og -r path_name</p>
</div>
<div class="paragraph">
<p><strong>odgi</strong> <a href="#_odgi_cover1">cover</a> -i graph.og -o graph.paths.og</p>
</div>
<div class="paragraph">
<p><strong>odgi</strong> <a href="#_odgi_extract1">extract</a> -i graph.og -p prefix -r path_name:0-17</p>
</div>
<div class="paragraph">
<p><strong>odgi</strong> <a href="#_odgi_explode1">explode</a> -i graph.og -p prefix</p>
</div>
<div class="paragraph">
<p><strong>odgi</strong> <a href="#_odgi_squeeze1">squeeze</a> -f input_graphs.txt -o graphs.og</p>
</div>
<div class="paragraph">
<p><strong>odgi</strong> <a href="#_odgi_position1">position</a> -i target_graph.og -g</p>
</div>
<div class="paragraph">
<p><strong>odgi</strong> <a href="#_odgi_sort1">sort</a> -i graph.og -o graph.sorted.og -p bSnSnS</p>
</div>
<div class="paragraph">
<p><strong>odgi</strong> <a href="#_odgi_view1">view</a> -i graph.og -g</p>
</div>
<div class="paragraph">
<p><strong>odgi</strong> <a href="#_odgi_kmers1">kmers</a> -i graph.og -c -k 23 -e 34 -D 50</p>
</div>
<div class="paragraph">
<p><strong>odgi</strong> <a href="#_odgi_unitig1">unitig</a> -i graph.og -f -t 1324 -l 120</p>
</div>
<div class="paragraph">
<p><strong>odgi</strong> <a href="#_odgi_viz1">viz</a> -i graph.og -o graph.og.png -x 1920 -y 1080 -R -t 28</p>
</div>
<div class="paragraph">
<p><strong>odgi</strong> <a href="#_odgi_draw1">draw</a> -i graph.og -c coords.lay -p .png -x 1920 -y 1080 -R -t 28</p>
</div>
<div class="paragraph">
<p><strong>odgi</strong> <a href="#_odgi_paths1">paths</a> -i graph.og -f</p>
</div>
<div class="paragraph">
<p><strong>odgi</strong> <a href="#_odgi_prune1">prune</a> -i graph.og -o graph.pruned.og -c 3 -C 345 -T</p>
</div>
<div class="paragraph">
<p><strong>odgi</strong> <a href="#_odgi_unchop1">unchop</a> -i graph.og -o graph.unchopped.og</p>
</div>
<div class="paragraph">
<p><strong>odgi</strong> <a href="#_odgi_normalize1">normalize</a> -i graph.og -o graph.normalized.og -I 100 -d</p>
</div>
<div class="paragraph">
<p><strong>odgi</strong> <a href="#_odgi_bin1">bin</a> -i graph.og -j -w 100 -s -g</p>
</div>
<div class="paragraph">
<p><strong>odgi</strong> <a href="#_odgi_matrix1">matrix</a> -i graph.og -e -d</p>
</div>
<div class="paragraph">
<p><strong>odgi</strong> <a href="#_odgi_chop1">chop</a> -i graph.og -o graph.choped.og -c 1000</p>
</div>
<div class="paragraph">
<p><strong>odgi</strong> <a href="#_odgi_groom1">groom</a> -i graph.og -o graph.groomed.og</p>
</div>
<div class="paragraph">
<p><strong>odgi</strong> <a href="#_odgi_layout1">layout</a> -i graph.og -o graph.svg -R 10 -m 100</p>
</div>
<div class="paragraph">
<p><strong>odgi</strong> <a href="#_odgi_break1">break</a> -i graph.og -o graph.broken.og -s 100 -d</p>
</div>
<div class="paragraph">
<p><strong>odgi</strong> <a href="#_odgi_pathindex1">pathindex</a> -i graph.og -o graph.xp</p>
</div>
<div class="paragraph">
<p><strong>odgi</strong> <a href="#_odgi_panpos1">panpos</a> -i graph.og -p Chr1 -n 4</p>
</div>
<div class="paragraph">
<p><strong>odgi</strong> <a href="#_odgi_server1">server</a> -i graph.og -p 4000 -ip 192.168.8.9</p>
</div>
<div class="paragraph">
<p><strong>odgi</strong> <a href="#_odgi_test1">test</a></p>
</div>
<div class="paragraph">
<p><strong>odgi</strong> <a href="#_odgi_version1">version</a></p>
</div>
</div>
<div class="sect2">
<h3 id="_description">1.3. DESCRIPTION</h3>
<div class="paragraph">
<p><strong>odgi</strong>, the <strong>Optimized Dynamic (genome) Graph Interface</strong>, links
a thrifty dynamic in-memory variation graph data model to a set of algorithms designed for scalable sorting, pruning,
transformation, and visualization of very large <a href="https://pangenome.github.io/">genome graphs</a>. <strong>odgi</strong> includes <a href="https://pangenome.github.io/odgi/odgipy.html">python bindings</a>
that can be used to
<a href="https://odgi.readthedocs.io/en/latest/rst/tutorial.html">directly
interface with its data model</a>. This <strong>odgi</strong> manual provides detailed information about its features and subcommands, including examples.</p>
</div>
</div>
<div class="sect2">
<h3 id="_commands">1.4. COMMANDS</h3>
<div class="paragraph">
<p>Each command has its own man page which can be viewed using e.g. <strong>man odgi_build.1</strong>. Below we have a brief summary of syntax and subcommand description.</p>
</div>
<div class="paragraph">
<p><strong>odgi build</strong> [<strong>-g, --gfa</strong>=<em>FILE</em>] [<strong>-o, --out</strong>=<em>FILE</em>] [<em>OPTION</em>]&#8230;&#8203;<br>
The odgi build(1) command constructs a succinct variation graph from a GFA. Currently, only GFA1 is supported. For details of the format please see <a href="https://github.com/GFA-spec/GFA-spec/blob/master/GFA1.md" class="bare">https://github.com/GFA-spec/GFA-spec/blob/master/GFA1.md</a>.</p>
</div>
<div class="paragraph">
<p><strong>odgi stats</strong> [<strong>-i, --idx</strong>=<em>FILE</em>] [<em>OPTION</em>]&#8230;&#8203;<br>
The odgi stats(1) command produces statistics of a variation graph. Among other metrics, it can calculate the #nodes, #edges, #paths and the total nucleotide length of the graph. Various histogram summary options complement the tool. If [<strong>-B, --bed-multicov</strong>=<em>BED</em>] is set, the metrics will be produced for the intervals specified in the BED.</p>
</div>
<div class="paragraph">
<p><strong>odgi depth</strong> [<strong>-i, --input</strong>=<em>FILE</em>] [<em>OPTION</em>]&#8230;&#8203;
The odgi depth(1) command finds the depth of graph as defined by query criteria.</p>
</div>
<div class="paragraph">
<p><strong>odgi overlap</strong> [<strong>-i, --input</strong>=<em>FILE</em>] [<em>OPTION</em>]&#8230;&#8203;
The odgi overlap(1) command finds the paths touched by the input paths.</p>
</div>
<div class="paragraph">
<p><strong>odgi cover</strong> [<strong>-i, --idx</strong>=<em>FILE</em>] [<strong>-o, --out</strong>=<em>FILE</em>] [<em>OPTION</em>]&#8230;&#8203;<br>
The odgi cover(1) command finds a path cover of a variation graph, with a specified number of paths per component.</p>
</div>
<div class="paragraph">
<p><strong>odgi extract</strong> [<strong>-f, --input-graphs</strong>=<em>FILE</em>] [<strong>-o, --out</strong>=<em>FILE</em>] [<em>OPTION</em>]&#8230;&#8203;
The odgi extract(1) command extracts parts of the graph as defined by query criteria.</p>
</div>
<div class="paragraph">
<p><strong>odgi explode</strong> [<strong>-i, --idx</strong>=<em>FILE</em>] [<strong>-p, --prefix</strong>=<em>STRING</em>] [<em>OPTION</em>]&#8230;&#8203;<br>
The odgi explode(1) command breaks a graph into connected components, writing each component in its own file.</p>
</div>
<div class="paragraph">
<p><strong>odgi squeeze</strong> [<strong>-f, --input-graphs</strong>=<em>FILE</em>] [<strong>-o, --out</strong>=<em>FILE</em>] [<em>OPTION</em>]&#8230;&#8203;
The odgi squeeze(1) command squeezes multiple graphs into the same file.</p>
</div>
<div class="paragraph">
<p><strong>odgi position</strong> [<strong>-i, --target</strong>=<em>FILE</em>] [<em>OPTION</em>]&#8230;&#8203;
The odgi position(1) command position parts of the graph as defined by query criteria.</p>
</div>
<div class="paragraph">
<p><strong>odgi sort</strong> [<strong>-i, --idx</strong>=<em>FILE</em>] [<strong>-o, --out</strong>=<em>FILE</em>] [<em>OPTION</em>]&#8230;&#8203;<br>
The odgi sort(1) command sorts a succinct variation graph. The command offers a diverse palette of sorting algorithms to
determine the node order:</p>
</div>
<div class="ulist">
<ul>
<li>
<p>A topological sort: A graph can be sorted via <a href="https://en.wikipedia.org/wiki/Breadth-first_search">breadth-first search (BFS)</a> or <a href="https://en.wikipedia.org/wiki/Depth-first_search">depth-first search (DFS)</a>. Optionally,
a chunk size specifies how much of the graph to grab at once in each topological sorting phase. The sorting algorithm will continue the sort from the
next node in the prior graph order that has not been sorted, yet. The cycle breaking algorithm applies a DFS sort until
a cycle is found. We break and start a new DFS sort phase from where we stopped.</p>
</li>
<li>
<p>A random sort: The graph is randomly sorted. The node order is randomly shuffled from <a href="http://www.cplusplus.com/reference/random/mt19937/">Mersenne Twister pseudo-random</a> generated numbers.</p>
</li>
<li>
<p>A sparse matrix mondriaan sort: We can partition a hypergraph with integer weights and uniform hyperedge costs using the <a href="http://www.staff.science.uu.nl/~bisse101/Mondriaan/">Mondriaan</a> partitioner.</p>
</li>
<li>
<p>A 1D linear SGD sort: Odgi implements a 1D linear, variation graph adjusted, multi-threaded version of the <a href="https://arxiv.org/abs/1710.04626">Graph Drawing
by Stochastic Gradient Descent</a> algorithm. The force-directed graph drawing algorithm minimizes the graph&#8217;s energy function
or stress level. It applies stochastic gradient descent (SGD) to move a single pair of nodes at a time.</p>
</li>
<li>
<p>An eades algorithmic sort: Use <a href="http://www.it.usyd.edu.au/~pead6616/old_spring_paper.pdf">Peter Eades' heuristic for graph drawing</a>.</p>
</li>
</ul>
</div>
<div class="paragraph">
<p>Sorting the paths in a graph my refine the sorting process. For the users' convenience, it is possible to specify a whole
pipeline of sorts within one parameter.</p>
</div>
<div class="paragraph">
<p><strong>odgi view</strong> [<strong>-i, --idx</strong>=<em>FILE</em>] [<em>OPTION</em>]&#8230;&#8203;<br>
The odgi view(1) command can convert a graph in odgi format to GFAv1. It can reveal a graph&#8217;s internal structures for e.g. debugging processes.</p>
</div>
<div class="paragraph">
<p><strong>odgi kmers</strong> [<strong>-i, --idx</strong>=<em>FILE</em>] [<strong>-c, --stdout</strong>] [<em>OPTION</em>]&#8230;&#8203;<br>
Given a kmer length, the odgi kmers(1) command can emit all kmers. The output can be refined by setting the maximum number
of furcations at edges or by not considering nodes above a given node degree limit.</p>
</div>
<div class="paragraph">
<p><strong>odgi unitig</strong> [<strong>-i, --idx</strong>=<em>FILE</em>] [<em>OPTION</em>]&#8230;&#8203;<br>
The odgi unitig(1) command can print all unitigs of a given odgi graph to standard output in FASTA format. Unitigs can also be emitted
in a fixed sequence quality FASTQ format. Various parameters can refine the unitigs to print.</p>
</div>
<div class="paragraph">
<p><strong>odgi viz</strong> [<strong>-i, --idx</strong>=<em>FILE</em>] [<strong>-o, --out</strong>=<em>FILE</em>] [<em>OPTION</em>]&#8230;&#8203;<br>
The odgi viz(1) command can produce a linear, static visualization of an odgi variation graph. It aggregates the pangenome into bins
and directly renders a raster image. The binning level depends on the target width of the PNG to emit. Can be used to produce visualizations for gigabase scale pangenomes. For more information
about the binning process, please refer to <a href="#_odgi_bin1">odgi bin</a>. If reverse coloring was selected, only
the bins with a reverse rate of at least 0.5 are colored. Currently, there is no parameter to color according to the
sequence coverage in bins available.</p>
</div>
<div class="paragraph">
<p><strong>odgi draw</strong> [<strong>-i, --idx</strong>=<em>FILE</em>] [<strong>-c, --coords-in</strong>=<em>FILE</em>] [<strong>-p, --png</strong>=<em>FILE</em>] [<em>OPTION</em>]&#8230;&#8203;
The odgi draw(1) command draws previously-determined 2D layouts of the graph with diverse annotations.</p>
</div>
<div class="paragraph">
<p><strong>odgi paths</strong> [<strong>-i, --idx</strong>=<em>FILE</em>] [<em>OPTION</em>]&#8230;&#8203;<br>
The odgi paths(1) command allows the investigation of paths of a given variation graph. It can calculate overlap statistics
of groupings of paths.</p>
</div>
<div class="paragraph">
<p><strong>odgi prune</strong> [<strong>-i, --idx</strong>=<em>FILE</em>] [<strong>-o, --out</strong>=<em>FILE</em>] [<em>OPTION</em>]&#8230;&#8203;<br>
The odgi prune(1) command can remove complex parts of a graph. One can drop paths, nodes by a certain kind of edge coverage,
edges and graph tips. Specifying a kmer length and a maximum number of furcations, the graph can be broken at edges not
fitting into these conditions.</p>
</div>
<div class="paragraph">
<p><strong>odgi unchop</strong> [<strong>-i, --idx</strong>=<em>FILE</em>] [<strong>-o, --out</strong>=<em>FILE</em>] [<em>OPTION</em>]&#8230;&#8203;<br>
The odgi unchop(1) command merges each unitig into a single node.</p>
</div>
<div class="paragraph">
<p><strong>odgi normalize</strong> [<strong>-i, --idx</strong>=<em>FILE</em>] [<strong>-o, --out</strong>=<em>FILE</em>] [<em>OPTION</em>]&#8230;&#8203;<br>
The odgi normalize(1) command <a href="#_odgi_unchop1">unchops</a> a given variation graph and simplifies redundant furcations.</p>
</div>
<div class="paragraph">
<p><strong>odgi matrix</strong> [<strong>-i, --idx</strong>=<em>FILE</em>] [<em>OPTION</em>]&#8230;&#8203;<br>
The odgi matrix(1) command generates a sparse matrix format out of the graph topology of a given variation graph.</p>
</div>
<div class="paragraph">
<p><strong>odgi bin</strong> [<strong>-i, --idx</strong>=<em>FILE</em>] [<em>OPTION</em>]&#8230;&#8203;<br>
The odgi bin(1) command bins a given variation graph. The pangenome sequence, the one-time traversal of all nodes from smallest to
largest node identifier, can be summed up into bins of a specified size. For each bin, the path metainformation is summarized.
This enables a summarized view of gigabase scale graphs. Each step of a path is a bin and connected to its next bin via a link.
A link has a start bin identifier and an end bin identifier.<br>
The concept of odgi bin is also applied in odgi <a href="#_odgi_viz1">viz</a>.
A demonstration of how the odgi bin JSON output can be used for an interactive visualization is realized in the <a href="https://graph-genome.github.io/">Pantograph</a>
project. Per default, odgi bin writes the bins to stdout in a tab-delimited format: <strong>path.name</strong>, <strong>path.prefix</strong>, <strong>path.suffix</strong>,
<strong>bin</strong> (bin identifier), <strong>mean.cov</strong> (mean coverage of the path in this bin), <strong>mean.inv</strong> (mean inversion rate of this path in this bin),
<strong>mean.pos</strong> (mean nucleotide position of this path in this bin), <strong>first.nucl</strong> (first nucleotide position of this path in this bin),
<strong>last.nucl</strong> (last nucleotide position of this path in this bin). These nucleotide ranges might span positions that are not present in the bin. Example:
A range of 1-100 means that the first nucleotide has position 1 and the last has position 100, but nucleotide 45 could be located in
another bin. For an exact positional output, please specify [<strong>-j, --json</strong>].</p>
</div>
<div class="paragraph">
<p><strong>odgi chop</strong> [<strong>-i, --idx</strong>=<em>FILE</em>] [<strong>-o, --out</strong>=<em>FILE</em>] [<strong>-c, --chop-to</strong>=<em>N</em>] [<em>OPTION</em>]&#8230;&#8203;<br>
The odgi chop(1) command chops long nodes into short ones while preserving the graph topology.</p>
</div>
<div class="paragraph">
<p><strong>odgi layout</strong> [<strong>-i, --idx</strong>=<em>FILE</em>] [<strong>-o, --out</strong>=<em>FILE</em>] [<em>OPTION</em>]&#8230;&#8203;<br>
The odgi layout(1) command computes 2D layouts of the graph using stochastic gradient descent (SGD). The input graph must be sorted
and id-compacted. The algorithm itself is described in <a href="https://arxiv.org/abs/1710.04626">Graph Drawing by Stochastic Gradient Descent</a>.
The force-directed graph drawing algorithm minimizes the graph&#8217;s energy function or stress level.
It applies SGD to move a single pair of nodes at a time.</p>
</div>
<div class="paragraph">
<p><strong>odgi flatten</strong> [<strong>-i, --idx</strong>=<em>FILE</em>] [<em>OPTION</em>]&#8230;&#8203;<br>
The odgi flatten(1) command projects the graph sequence and paths into FASTA and BED.</p>
</div>
<div class="paragraph">
<p><strong>odgi break</strong> [<strong>-i, --idx</strong>=<em>FILE</em>] [<strong>-o, --out</strong>=<em>FILE</em>] [<em>OPTION</em>]&#8230;&#8203;<br>
The odgi break(1) command finds cycles in a graph via <a href="https://en.wikipedia.org/wiki/Breadth-first_search">breadth-first search (BFS)</a> and breaks them, also dropping
the graph&#8217;s paths.</p>
</div>
<div class="paragraph">
<p><strong>odgi pathindex</strong> [<strong>-i, --idx</strong>=<em>FILE</em>] [<strong>-o, --out</strong>=<em>FILE</em>] [<em>OPTION</em>]&#8230;&#8203;<br>
The odgi pathindex(1) command generates a path index of a graph. It uses succinct data structures to encode the index.
The path index represents a subset of the features of a fully realized <a href="https://github.com/vgteam/xg">xg index</a>. Having a path index, we can use
odgi <a href="#_odgi_panpos1">panpos</a> to go from <strong>path:position</strong> &#8594; <strong>pangenome:position</strong> which is important when
navigating large graphs in an interactive manner like in the <a href="https://graph-genome.github.io/">Pantograph</a> project.</p>
</div>
<div class="paragraph">
<p><strong>odgi panpos</strong> [<strong>-i, --idx</strong>=<em>FILE</em>] [<strong>-p, --path</strong>=<em>STRING</em>] [<strong>-n, --nuc-pos</strong>=<em>N</em>] [<em>OPTION</em>]&#8230;&#8203;<br>
The odgi panpos(1) command give a pangenome position for a given path and nucleotide position. It requires a path index,
which can be created with odgi <a href="#_odgi_pathindex1">pathindex</a>. Going from <strong>path:position</strong> &#8594; <strong>pangenome:position</strong> is important when
navigating large graphs in an interactive manner like in the <a href="https://graph-genome.github.io/">Pantograph</a> project. All
input and output positions are 1-based.</p>
</div>
<div class="paragraph">
<p><strong>odgi server</strong> [<strong>-i, --idx</strong>=<em>FILE</em>] [<strong>-p, --port</strong>=<em>N</em>] [<em>OPTION</em>]&#8230;&#8203;<br>
The odgi server(1) command starts an HTTP server with a given path index as input. The idea is that we can go from
<strong>path:position</strong> &#8594; <strong>pangenome:position</strong> via GET requests to the HTTP server. The server headers do not block cross origin requests.
Example GET request: <em><a href="http://localost:3000/path_name/nucleotide_position" class="bare">http://localost:3000/path_name/nucleotide_position</a></em>.<br>
The required path index can be created with odgi <a href="#_odgi_pathindex1">pathindex</a>. Going from <strong>path:position</strong> &#8594; <strong>pangenome:position</strong> is important when
navigating large graphs in an interactive manner like in the <a href="https://graph-genome.github.io/">Pantograph</a> project. All
input and output positions are 1-based. If no IP address is specified, the server will run on localhost.</p>
</div>
<div class="paragraph">
<p><strong>odgi test</strong> [&lt;TEST NAME|PATTERN|TAGS&gt; &#8230;&#8203;] [<em>OPTION</em>]&#8230;&#8203;<br>
The odgi test(1) command starts all unit tests that are implemented in odgi. For targeted testing, a subset of tests can
be selected. odgi test(1) depends on <a href="https://github.com/catchorg/Catch2">Catch2</a>. In the default setting, all results are printed to stdout.</p>
</div>
<div class="paragraph">
<p><strong>odgi version</strong> [<em>OPTION</em>]&#8230;&#8203;<br>
The odgi version(1) command prints the current git version with tags and codename to stdout (like <em>v-44-g89d022b "back to old ABI"</em>). Optionally, only the release, version or codename can be printed.</p>
</div>
</div>
<div class="sect2">
<h3 id="_bugs">1.5. BUGS</h3>
<div class="paragraph">
<p>Refer to the <strong>odgi</strong> issue tracker at <a href="https://github.com/pangenome/odgi/issues" class="bare">https://github.com/pangenome/odgi/issues</a>.</p>
</div>
</div>
<div class="sect2">
<h3 id="_authors">1.6. AUTHORS</h3>
<div class="paragraph">
<p>Erik Garrison from the University of California Santa Cruz wrote the whole <strong>odgi</strong> tool. Simon Heumos from the Quantitative Biology Center Tübingen wrote <strong>odgi pathindex</strong>, <strong>odgi panpos</strong>, <strong>odgi server</strong>, and this documentation. Andrea Guarracino from the University of Rome Tor Vergata wrote <strong>odgi viz</strong>, <strong>odgi extract</strong>, <strong>odgi cover</strong>, <strong>odgi explode</strong>, <strong>odgi squeeze</strong>, <strong>odgi depth</strong>, <strong>odgi overlap</strong>, and this documentation*.</p>
</div>
</div>
<div class="sect2">
<h3 id="_resources">1.7. RESOURCES</h3>
<div class="paragraph">
<p><strong>Project web site:</strong> <a href="https://github.com/pangenome/odgi" class="bare">https://github.com/pangenome/odgi</a></p>
</div>
<div class="paragraph">
<p><strong>Git source repository on GitHub:</strong> <a href="https://github.com/pangenome/odgi" class="bare">https://github.com/pangenome/odgi</a></p>
</div>
<div class="paragraph">
<p><strong>GitHub organization:</strong> <a href="https://github.com/pangenome" class="bare">https://github.com/pangenome</a></p>
</div>
<div class="paragraph">
<p><strong>Discussion list / forum:</strong> <a href="https://github.com/pangenome/odgi/issues" class="bare">https://github.com/pangenome/odgi/issues</a></p>
</div>
</div>
<div class="sect2">
<h3 id="_copying">1.8. COPYING</h3>
<div class="paragraph">
<p>The MIT License (MIT)</p>
</div>
<div class="paragraph">
<p>Copyright (c) 2019-2021 Erik Garrison</p>
</div>
<div class="paragraph">
<p>Permission is hereby granted, free of charge, to any person obtaining a copy of
this software and associated documentation files (the "Software"), to deal in
the Software without restriction, including without limitation the rights to
use, copy, modify, merge, publish, distribute, sublicense, and/or sell copies of
the Software, and to permit persons to whom the Software is furnished to do so,
subject to the following conditions:</p>
</div>
<div class="paragraph">
<p>The above copyright notice and this permission notice shall be included in all
copies or substantial portions of the Software.</p>
</div>
<div class="paragraph">
<p>THE SOFTWARE IS PROVIDED "AS IS", WITHOUT WARRANTY OF ANY KIND, EXPRESS OR
IMPLIED, INCLUDING BUT NOT LIMITED TO THE WARRANTIES OF MERCHANTABILITY, FITNESS
FOR A PARTICULAR PURPOSE AND NONINFRINGEMENT. IN NO EVENT SHALL THE AUTHORS OR
COPYRIGHT HOLDERS BE LIABLE FOR ANY CLAIM, DAMAGES OR OTHER LIABILITY, WHETHER
IN AN ACTION OF CONTRACT, TORT OR OTHERWISE, ARISING FROM, OUT OF OR IN
CONNECTION WITH THE SOFTWARE OR THE USE OR OTHER DEALINGS IN THE SOFTWARE.</p>
</div>
</div>
</div>
</div>
<div class="sect1">
<h2 id="_odgi_build1">2. odgi build(1)</h2>
<div class="sectionbody">
<div class="sect2">
<h3 id="_name_2">2.1. NAME</h3>
<div class="paragraph">
<p>odgi_build - construct a dynamic succinct variation graph</p>
</div>
</div>
<div class="sect2">
<h3 id="_synopsis_2">2.2. SYNOPSIS</h3>
<div class="paragraph">
<p><strong>odgi build</strong> [<strong>-g, --gfa</strong>=<em>FILE</em>] [<strong>-o, --out</strong>=<em>FILE</em>] [<em>OPTION</em>]&#8230;&#8203;</p>
</div>
</div>
<div class="sect2">
<h3 id="_description_2">2.3. DESCRIPTION</h3>
<div class="paragraph">
<p>The odgi build(1) command constructs a succinct variation graph from a GFA. Currently, only GFA1 is supported. For details of the format please see <a href="https://github.com/GFA-spec/GFA-spec/blob/master/GFA1.md" class="bare">https://github.com/GFA-spec/GFA-spec/blob/master/GFA1.md</a>.</p>
</div>
</div>
<div class="sect2">
<h3 id="_options">2.4. OPTIONS</h3>
<div class="sect3">
<h4 id="_graph_files_io">2.4.1. Graph Files IO</h4>
<div class="dlist">
<dl>
<dt class="hdlist1"><strong>-g, --gfa</strong>=<em>FILE</em></dt>
<dd>
<p>GFA1 file containing the nodes, edges and paths to build a dynamic succinct variation graph from.</p>
</dd>
<dt class="hdlist1"><strong>-o, --out</strong>=<em>FILE</em></dt>
<dd>
<p>Write the dynamic succinct variation graph to this file. A file ending with <em>.og</em> is recommended.</p>
</dd>
</dl>
</div>
</div>
<div class="sect3">
<h4 id="_graph_sorting">2.4.2. Graph Sorting</h4>
<div class="dlist">
<dl>
<dt class="hdlist1"><strong>-s, --sort</strong></dt>
<dd>
<p>Apply a general topological sort to the graph and order the node ids accordingly. A bidirected adaptation of Kahn&#8217;s topological sort (1962) is used, which can handle components with no heads or tails. Here, both heads and tails are taken into account.</p>
</dd>
</dl>
</div>
</div>
<div class="sect3">
<h4 id="_processing_information">2.4.3. Processing Information</h4>
<div class="dlist">
<dl>
<dt class="hdlist1"><strong>-p, --progress</strong></dt>
<dd>
<p>Print progress updates to stdout.</p>
</dd>
<dt class="hdlist1"><strong>-d, --debug</strong></dt>
<dd>
<p>Verbosely print graph information to stderr. This includes the maximum node_id, the minimum node_id, the handle to node_id mapping, the deleted nodes and the path metadata.</p>
</dd>
<dt class="hdlist1"><strong>--trace</strong></dt>
<dd>
<p>Include backtrace information when reporting errors.</p>
</dd>
<dt class="hdlist1"><strong>-v, --verbose</strong></dt>
<dd>
<p>Verbosely print processing information to stderr, including debug-level log messages.</p>
</dd>
<dt class="hdlist1"><strong>-w, --warnings</strong></dt>
<dd>
<p>Turn on script warnings (applies to executed code).</p>
</dd>
<dt class="hdlist1"><strong>-t, --threads</strong>=<em>N</em></dt>
<dd>
<p>Number of threads to use for the parallel operations.</p>
</dd>
</dl>
</div>
</div>
<div class="sect3">
<h4 id="_program_information">2.4.4. Program Information</h4>
<div class="dlist">
<dl>
<dt class="hdlist1"><strong>-h, --help</strong></dt>
<dd>
<p>Print a help message for <strong>odgi build</strong>.</p>
</dd>
</dl>
</div>
</div>
</div>
<div class="sect2">
<h3 id="_exit_status">2.5. EXIT STATUS</h3>
<div class="dlist">
<dl>
<dt class="hdlist1"><strong>0</strong></dt>
<dd>
<p>Success.</p>
</dd>
<dt class="hdlist1"><strong>1</strong></dt>
<dd>
<p>Failure (syntax or usage error; parameter error; file processing failure; unexpected error).</p>
</dd>
</dl>
</div>
</div>
<div class="sect2">
<h3 id="_bugs_2">2.6. BUGS</h3>
<div class="paragraph">
<p>Refer to the <strong>odgi</strong> issue tracker at <a href="https://github.com/pangenome/odgi/issues" class="bare">https://github.com/pangenome/odgi/issues</a>.</p>
</div>
</div>
<div class="sect2">
<h3 id="_authors_2">2.7. AUTHORS</h3>
<div class="paragraph">
<p><strong>odgi build</strong> was written by Erik Garrison.</p>
</div>
</div>
</div>
</div>
<div class="sect1">
<h2 id="_odgi_stats1">3. odgi stats(1)</h2>
<div class="sectionbody">
<div class="sect2">
<h3 id="_name_3">3.1. NAME</h3>
<div class="paragraph">
<p>odgi_stats - metrics describing variation graphs</p>
</div>
</div>
<div class="sect2">
<h3 id="_synopsis_3">3.2. SYNOPSIS</h3>
<div class="paragraph">
<p><strong>odgi stats</strong> [<strong>-i, --idx</strong>=<em>FILE</em>] [<em>OPTION</em>]&#8230;&#8203;</p>
</div>
</div>
<div class="sect2">
<h3 id="_description_3">3.3. DESCRIPTION</h3>
<div class="paragraph">
<p>The odgi stats(1) command produces statistics of a variation graph. Among other metrics, it can calculate the #nodes, #edges, #paths and the total nucleotide length of the graph. Various histogram summary options complement the tool. If [<strong>-B, --bed-multicov</strong>=<em>BED</em>] is set, the metrics will be produced for the intervals specified in the BED.</p>
</div>
</div>
<div class="sect2">
<h3 id="_options_2">3.4. OPTIONS</h3>
<div class="sect3">
<h4 id="_graph_files_io_2">3.4.1. Graph Files IO</h4>
<div class="dlist">
<dl>
<dt class="hdlist1"><strong>-i, --idx</strong>=<em>FILE</em></dt>
<dd>
<p>File containing the succinct variation graph to create statistics from. The file name usually ends with <em>.og</em>.</p>
</dd>
</dl>
</div>
</div>
<div class="sect3">
<h4 id="_summary_options">3.4.2. Summary Options</h4>
<div class="dlist">
<dl>
<dt class="hdlist1"><strong>-S, --summarize</strong></dt>
<dd>
<p>Summarize the graph properties and dimensions. Print to stdout the #nucleotides, #nodes, #edges and #paths of the graph.</p>
</dd>
<dt class="hdlist1"><strong>-W, --weak-connected-components</strong></dt>
<dd>
<p>Shows the properties of the weakly connected components.</p>
</dd>
<dt class="hdlist1"><strong>-L, --self-loops</strong></dt>
<dd>
<p>Number of nodes with a self-loop.</p>
</dd>
<dt class="hdlist1"><strong>-b, --base-content</strong></dt>
<dd>
<p>Describe the base content of the graph. Print to stdout the #A, #C, #G and #T of the graph.</p>
</dd>
</dl>
</div>
</div>
<div class="sect3">
<h4 id="_sorting_goodness_evaluation">3.4.3. Sorting goodness evaluation</h4>
<div class="dlist">
<dl>
<dt class="hdlist1"><strong>-l, --mean-links-length</strong></dt>
<dd>
<p>Calculate the mean links length. This metric is path-guided and computable in 1D and 2D.</p>
</dd>
<dt class="hdlist1"><strong>-g, --no-gap-links</strong></dt>
<dd>
<p>Don&#8217;t penalize gap links in the mean links length. A gap link is a link which connects two nodes that are consecutive in the linear pangenomic order. This option is specifiable only to compute the mean links length in 1D.</p>
</dd>
<dt class="hdlist1"><strong>-s, --sum-path-nodes-distances</strong></dt>
<dd>
<p>Calculate the sum of path nodes distances. This metric is path-guided and computable in 1D and 2D. For each path, it iterates from node to node, summing their distances, and normalizing by the path length. In 1D, if a link goes back in the linearized viewpoint of the graph, this is penalized (adding 3 times its length in the sum).</p>
</dd>
<dt class="hdlist1"><strong>-d, --penalize-different-orientation</strong></dt>
<dd>
<p>If a link connects two nodes which have different orientations, this is penalized (adding 2 times its length in the sum).</p>
</dd>
<dt class="hdlist1"><strong>-c, --coords-in</strong></dt>
<dd>
<p>File containing the layout coordinates of the succinct variation graph specified as input. The file name usually ends with <em>.lay</em>. When the layout coordinates are provided, the mean links length and the sum path nodes distances statistics are evaluated in 2D, else in 1D.</p>
</dd>
<dt class="hdlist1"><strong>-P, --path-statistics</strong></dt>
<dd>
<p>Display the statistics (mean links length or sum path nodes distances) for each path.</p>
</dd>
</dl>
</div>
</div>
<div class="sect3">
<h4 id="_threading">3.4.4. Threading</h4>
<div class="dlist">
<dl>
<dt class="hdlist1"><strong>-t, --threads</strong>=<em>N</em></dt>
<dd>
<p>Number of threads to use.</p>
</dd>
</dl>
</div>
</div>
<div class="sect3">
<h4 id="_program_information_2">3.4.5. Program Information</h4>
<div class="dlist">
<dl>
<dt class="hdlist1"><strong>-h, --help</strong></dt>
<dd>
<p>Print a help message for <strong>odgi stats</strong>.</p>
</dd>
</dl>
</div>
</div>
</div>
<div class="sect2">
<h3 id="_exit_status_2">3.5. EXIT STATUS</h3>
<div class="dlist">
<dl>
<dt class="hdlist1"><strong>0</strong></dt>
<dd>
<p>Success.</p>
</dd>
<dt class="hdlist1"><strong>1</strong></dt>
<dd>
<p>Failure (syntax or usage error; parameter error; file processing failure; unexpected error).</p>
</dd>
</dl>
</div>
</div>
<div class="sect2">
<h3 id="_bugs_3">3.6. BUGS</h3>
<div class="paragraph">
<p>Refer to the <strong>odgi</strong> issue tracker at <a href="https://github.com/pangenome/odgi/issues" class="bare">https://github.com/pangenome/odgi/issues</a>.</p>
</div>
</div>
<div class="sect2">
<h3 id="_authors_3">3.7. AUTHORS</h3>
<div class="paragraph">
<p><strong>odgi stats</strong> was written by Erik Garrison and Andrea Guarracino.</p>
</div>
</div>
</div>
</div>
<div class="sect1">
<h2 id="_odgi_depth1">4. odgi depth(1)</h2>
<div class="sectionbody">
<div class="sect2">
<h3 id="_name_4">4.1. NAME</h3>
<div class="paragraph">
<p>odgi_depth - find the depth of graph as defined by query criteria</p>
</div>
</div>
<div class="sect2">
<h3 id="_synopsis_4">4.2. SYNOPSIS</h3>
<div class="paragraph">
<p><strong>odgi depth</strong> [<strong>-i, --input</strong>=<em>FILE</em>] [<em>OPTION</em>]&#8230;&#8203;</p>
</div>
</div>
<div class="sect2">
<h3 id="_description_4">4.3. DESCRIPTION</h3>
<div class="paragraph">
<p>The odgi depth(1) command finds the depth of graph as defined by query criteria.</p>
</div>
</div>
<div class="sect2">
<h3 id="_options_3">4.4. OPTIONS</h3>
<div class="sect3">
<h4 id="_graph_files_io_3">4.4.1. Graph Files IO</h4>
<div class="dlist">
<dl>
<dt class="hdlist1"><strong>-i, --input</strong>=<em>FILE</em></dt>
<dd>
<p>Compute path depths in this graph.</p>
</dd>
</dl>
</div>
</div>
<div class="sect3">
<h4 id="_depth_options">4.4.2. Depth Options</h4>
<div class="dlist">
<dl>
<dt class="hdlist1"><strong>-s, --subset-paths</strong>=<em>FILE</em></dt>
<dd>
<p>Compute the depth considering only the paths specified in the FILE; the file must contain one path name per line and a
subset of all paths can be specified.</p>
</dd>
<dt class="hdlist1"><strong>-r, --path</strong>=<em>STRING</em></dt>
<dd>
<p>Compute the depth of the given path in the graph.</p>
</dd>
<dt class="hdlist1"><strong>-R, --paths</strong>=<em>FILE</em></dt>
<dd>
<p>Compute depth for the paths listed in FILE.</p>
</dd>
<dt class="hdlist1"><strong>-g, --graph-pos</strong>=<em>[[node_id]<strong class="">]</strong>]</em></dt>
<dd>
<p>Compute the depth at the given node, e.g. 7 or 3,4 or 42,10,+ or 302,0,-.</p>
</dd>
<dt class="hdlist1"><strong>-G, --graph-pos-file</strong>=<em>FILE</em></dt>
<dd>
<p>A file with graph path position per line.</p>
</dd>
<dt class="hdlist1"><strong>-p, --path-pos</strong>=<em>[[path_name]<strong class="">]</strong>]</em></dt>
<dd>
<p>Return depth at the given path position e.g. chrQ or chr3,42 or chr8,1337,+ or chrZ,3929,-.</p>
</dd>
<dt class="hdlist1"><strong>-F, --path-pos-file</strong>=<em>FILE</em></dt>
<dd>
<p>A file with one path position per line.</p>
</dd>
<dt class="hdlist1"><strong>-b, --bed-input</strong>=<em>FILE</em></dt>
<dd>
<p>A BED file of ranges in paths in the graph.</p>
</dd>
<dt class="hdlist1"><strong>-d, --graph-depth</strong></dt>
<dd>
<p>Compute the depth on each node in the graph.</p>
</dd>
<dt class="hdlist1"><strong>-d, --search-radius</strong>=<em>STRING</em></dt>
<dd>
<p>Limit coordinate conversion breadth-first search up to DISTANCE bp from each given position [default: 10000].</p>
</dd>
</dl>
</div>
</div>
<div class="sect3">
<h4 id="_threading_2">4.4.3. Threading</h4>
<div class="dlist">
<dl>
<dt class="hdlist1"><strong>-t, --threads</strong>=<em>N</em></dt>
<dd>
<p>Number of threads to use.</p>
</dd>
</dl>
</div>
</div>
<div class="sect3">
<h4 id="_program_information_3">4.4.4. Program Information</h4>
<div class="dlist">
<dl>
<dt class="hdlist1"><strong>-h, --help</strong></dt>
<dd>
<p>Print a help message for <strong>odgi depth</strong>.</p>
</dd>
</dl>
</div>
</div>
</div>
<div class="sect2">
<h3 id="_exit_status_3">4.5. EXIT STATUS</h3>
<div class="dlist">
<dl>
<dt class="hdlist1"><strong>0</strong></dt>
<dd>
<p>Success.</p>
</dd>
<dt class="hdlist1"><strong>1</strong></dt>
<dd>
<p>Failure (syntax or usage error; parameter error; file processing failure; unexpected error).</p>
</dd>
</dl>
</div>
</div>
<div class="sect2">
<h3 id="_bugs_4">4.6. BUGS</h3>
<div class="paragraph">
<p>Refer to the <strong>odgi</strong> issue tracker at <a href="https://github.com/pangenome/odgi/issues" class="bare">https://github.com/pangenome/odgi/issues</a>.</p>
</div>
</div>
<div class="sect2">
<h3 id="_authors_4">4.7. AUTHORS</h3>
<div class="paragraph">
<p><strong>odgi depth</strong> was written by Andrea Guarracino.</p>
</div>
</div>
</div>
</div>
<div class="sect1">
<h2 id="_odgi_overlap1">5. odgi overlap(1)</h2>
<div class="sectionbody">
<div class="sect2">
<h3 id="_name_5">5.1. NAME</h3>
<div class="paragraph">
<p>odgi_overlap - find the paths touched by the input paths</p>
</div>
</div>
<div class="sect2">
<h3 id="_synopsis_5">5.2. SYNOPSIS</h3>
<div class="paragraph">
<p><strong>odgi overlap</strong> [<strong>-i, --input</strong>=<em>FILE</em>] [<em>OPTION</em>]&#8230;&#8203;</p>
</div>
</div>
<div class="sect2">
<h3 id="_description_5">5.3. DESCRIPTION</h3>
<div class="paragraph">
<p>The odgi overlap(1) command finds the paths touched by the input paths.</p>
</div>
</div>
<div class="sect2">
<h3 id="_options_4">5.4. OPTIONS</h3>
<div class="sect3">
<h4 id="_graph_files_io_4">5.4.1. Graph Files IO</h4>
<div class="dlist">
<dl>
<dt class="hdlist1"><strong>-i, --input</strong>=<em>FILE</em></dt>
<dd>
<p>Perform the search in this graph.</p>
</dd>
</dl>
</div>
</div>
<div class="sect3">
<h4 id="_overlap_options">5.4.2. Overlap Options</h4>
<div class="dlist">
<dl>
<dt class="hdlist1"><strong>-s, --subset-paths</strong>=<em>FILE</em></dt>
<dd>
<p>Perform the search considering only the paths specified in the FILE; the file must contain one path name per line and a
subset of all paths can be specified.</p>
</dd>
<dt class="hdlist1"><strong>-r, --path</strong>=<em>STRING</em></dt>
<dd>
<p>Perform the search of the given path in the graph.</p>
</dd>
<dt class="hdlist1"><strong>-R, --paths</strong>=<em>FILE</em></dt>
<dd>
<p>Perform the search for the paths listed in FILE</p>
</dd>
<dt class="hdlist1"><strong>-b, --bed-input</strong>=<em>FILE</em></dt>
<dd>
<p>A BED file of ranges in paths in the graph.</p>
</dd>
</dl>
</div>
</div>
<div class="sect3">
<h4 id="_threading_3">5.4.3. Threading</h4>
<div class="dlist">
<dl>
<dt class="hdlist1"><strong>-t, --threads</strong>=<em>N</em></dt>
<dd>
<p>Number of threads to use.</p>
</dd>
</dl>
</div>
</div>
<div class="sect3">
<h4 id="_program_information_4">5.4.4. Program Information</h4>
<div class="dlist">
<dl>
<dt class="hdlist1"><strong>-h, --help</strong></dt>
<dd>
<p>Print a help message for <strong>odgi overlap</strong>.</p>
</dd>
</dl>
</div>
</div>
</div>
<div class="sect2">
<h3 id="_exit_status_4">5.5. EXIT STATUS</h3>
<div class="dlist">
<dl>
<dt class="hdlist1"><strong>0</strong></dt>
<dd>
<p>Success.</p>
</dd>
<dt class="hdlist1"><strong>1</strong></dt>
<dd>
<p>Failure (syntax or usage error; parameter error; file processing failure; unexpected error).</p>
</dd>
</dl>
</div>
</div>
<div class="sect2">
<h3 id="_bugs_5">5.6. BUGS</h3>
<div class="paragraph">
<p>Refer to the <strong>odgi</strong> issue tracker at <a href="https://github.com/pangenome/odgi/issues" class="bare">https://github.com/pangenome/odgi/issues</a>.</p>
</div>
</div>
<div class="sect2">
<h3 id="_authors_5">5.7. AUTHORS</h3>
<div class="paragraph">
<p><strong>odgi overlap</strong> was written by Andrea Guarracino.</p>
</div>
</div>
</div>
</div>
<div class="sect1">
<h2 id="_odgi_sort1">6. odgi sort(1)</h2>
<div class="sectionbody">
<div class="sect2">
<h3 id="_name_6">6.1. NAME</h3>
<div class="paragraph">
<p>odgi_sort - sort a variation graph</p>
</div>
</div>
<div class="sect2">
<h3 id="_synopsis_6">6.2. SYNOPSIS</h3>
<div class="paragraph">
<p><strong>odgi sort</strong> [<strong>-i, --idx</strong>=<em>FILE</em>] [<strong>-o, --out</strong>=<em>FILE</em>] [<em>OPTION</em>]&#8230;&#8203;</p>
</div>
</div>
<div class="sect2">
<h3 id="_description_6">6.3. DESCRIPTION</h3>
<div class="paragraph">
<p>The odgi sort(1) command sorts a succinct variation graph. Odgi sort offers a diverse palette of sorting algorithms to
determine the node order:</p>
</div>
<div class="ulist">
<ul>
<li>
<p>A topological sort: A graph can be sorted via <a href="https://en.wikipedia.org/wiki/Breadth-first_search">breadth-first search (BFS)</a> or <a href="https://en.wikipedia.org/wiki/Depth-first_search">depth-first search (DFS)</a>. Optionally,
a chunk size specifies how much of the graph to grab at once in each topological sorting phase. The sorting algorithm will continue the sort from the
next node in the prior graph order that has not been sorted, yet. The cycle breaking algorithm applies a DFS sort until
a cycle is found. We break and start a new DFS sort phase from where we stopped.</p>
</li>
<li>
<p>A random sort: The graph is randomly sorted. The node order is randomly shuffled from <a href="http://www.cplusplus.com/reference/random/mt19937/">Mersenne Twister pseudo-random</a> generated numbers.</p>
</li>
<li>
<p>A 1D linear SGD sort: Odgi implements a 1D linear, variation graph adjusted, multi-threaded version of the <a href="https://arxiv.org/abs/1710.04626">Graph Drawing
by Stochastic Gradient Descent</a> algorithm. The force-directed graph drawing algorithm minimizes the graph&#8217;s energy function
or stress level. It applies stochastic gradient descent (SGD) to move a single pair of nodes at a time.</p>
</li>
<li>
<p>A path guided, 1D linear SGD sort: Odgi implements a 1D linear, variation graph adjusted, multi-threaded version of the <a href="https://arxiv.org/abs/1710.04626">Graph Drawing
 by Stochastic Gradient Descent</a> algorithm. The force-directed graph drawing algorithm minimizes the graph&#8217;s energy function
 or stress level. It applies stochastic gradient descent (SGD) to move a single pair of nodes at a time. The path index is used to pick the terms to move stochastically. If ran with 1 thread only,
the resulting order of the graph is deterministic. The seed is adjustable.</p>
</li>
</ul>
</div>
<div class="paragraph">
<p>Sorting the paths in a graph my refine the sorting process. For the users' convenience, it is possible to specify a whole
pipeline of sorts within one parameter.</p>
</div>
</div>
<div class="sect2">
<h3 id="_options_5">6.4. OPTIONS</h3>
<div class="sect3">
<h4 id="_graph_files_io_5">6.4.1. Graph Files IO</h4>
<div class="dlist">
<dl>
<dt class="hdlist1"><strong>-i, --idx</strong>=<em>FILE</em></dt>
<dd>
<p>File containing the succinct variation graph to sort. The file name usually ends with <em>.og</em>.</p>
</dd>
<dt class="hdlist1"><strong>-o, --out</strong>=<em>FILE</em></dt>
<dd>
<p>Write the sorted dynamic succinct variation graph to this file. A file ending with <em>.og</em> is recommended.</p>
</dd>
<dt class="hdlist1"><strong>-s, --sort-order</strong>=<em>FILE</em></dt>
<dd>
<p>File containing the sort order. Each line contains one node identifier.</p>
</dd>
</dl>
</div>
</div>
<div class="sect3">
<h4 id="_topological_sorts">6.4.2. Topological Sorts</h4>
<div class="dlist">
<dl>
<dt class="hdlist1"><strong>-b, --breadth-first</strong></dt>
<dd>
<p>Use a (chunked) breadth first topological sort.</p>
</dd>
<dt class="hdlist1"><strong>-B, --breadth-first-chunk</strong>=<em>N</em></dt>
<dd>
<p>Chunk size for breadth first topological sort. Specify how many nucleotides to grap at once in each BFS phase.</p>
</dd>
<dt class="hdlist1"><strong>-z, --depth-first</strong></dt>
<dd>
<p>Use a (chunked) depth first topological sort.</p>
</dd>
<dt class="hdlist1"><strong>-Z, --depth-first-chunk</strong>=<em>N</em></dt>
<dd>
<p>Chunk size for the depth first topological sort. Specify how many nucleotides to grap at once in each DFS phace.</p>
</dd>
<dt class="hdlist1"><strong>-w, --two-way</strong></dt>
<dd>
<p>Use a two-way topological algorithm for sorting. It is a maximum of head-first and tail-first topological sort.</p>
</dd>
<dt class="hdlist1"><strong>-n, --no-seeds</strong></dt>
<dd>
<p>Don&#8217;t use heads or tails to seed topological sort.</p>
</dd>
<dt class="hdlist1"><strong>-c, --cycle-breaking</strong></dt>
<dd>
<p>Use a cycle breaking sort.</p>
</dd>
</dl>
</div>
</div>
<div class="sect3">
<h4 id="_random_sort">6.4.3. Random Sort</h4>
<div class="dlist">
<dl>
<dt class="hdlist1"><strong>-r, --random</strong></dt>
<dd>
<p>Randomly sort the graph.</p>
</dd>
</dl>
</div>
</div>
<div class="sect3">
<h4 id="_path_guided_1d_linear_sgd_sort">6.4.4. Path Guided 1D Linear SGD Sort</h4>
<div class="dlist">
<dl>
<dt class="hdlist1"><strong>-Y, --path-sgd</strong></dt>
<dd>
<p>Apply path guided 1D linear SGD algorithm to organize the graph.</p>
</dd>
<dt class="hdlist1"><strong>-X, --path-index</strong>=<em>FILE</em></dt>
<dd>
<p>Load the path index from this <em>FILE</em>.</p>
</dd>
<dt class="hdlist1"><strong>-f, --path-sgd-use-paths</strong>=FILE</dt>
<dd>
<p>Specify a line separated list of paths to sample from for the on the fly term generation process in the path guided linear 1D SGD. The default value are <em>all paths</em>.</p>
</dd>
<dt class="hdlist1"><strong>-G, --path-sgd-min-term-updates-paths</strong>=<em>N</em></dt>
<dd>
<p>The minimum number of terms to be updated before a new path guided linear 1D SGD iteration with adjusted learning rate eta starts, expressed as a multiple of total path steps. The default value is <em>1.0</em>. Can be overwritten by <em>-U, -path-sgd-min-term-updates-nodes=N</em>.</p>
</dd>
<dt class="hdlist1"><strong>-U, --path-sgd-min-term-updates-nodes</strong>=<em>N</em></dt>
<dd>
<p>The minimum number of terms to be updated before a new path guided linear 1D SGD iteration with adjusted learning rate eta starts, expressed as a multiple of the number of nodes. Per default, the argument is not set. The default of <em>-G, path-sgd-min-term-updates-paths=N</em> is used).</p>
</dd>
<dt class="hdlist1"><strong>-j, --path-sgd-delta</strong>=<em>N</em></dt>
<dd>
<p>The threshold of maximum displacement approximately in bp at which to stop path guided linear 1D SGD. Default values is <em>0.0</em>.</p>
</dd>
<dt class="hdlist1"><strong>-g, --path-sgd-eps</strong>=<em>N</em></dt>
<dd>
<p>The final learning rate for path guided linear 1D SGD model. The default value is <em>0.01</em>.</p>
</dd>
<dt class="hdlist1"><strong>-v, --path-sgd-eta-max</strong>=<em>N</em></dt>
<dd>
<p>The first and maximum learning rate for path guided linear 1D SGD model. The default value is <em>squared steps of longest path in graph</em>.</p>
</dd>
<dt class="hdlist1"><strong>-a, --path-sgd-zipf-theta</strong>=<em>N</em></dt>
<dd>
<p>The theta value for the Zipfian distribution which is used as the sampling method for the second node of one term in the path guided linear 1D SGD model. The default value is <em>0.99</em>.</p>
</dd>
<dt class="hdlist1"><strong>-x, --path-sgd-iter-max</strong>=<em>N</em></dt>
<dd>
<p>The maximum number of iterations for path guided linear 1D SGD model. The default value is <em>30</em>.</p>
</dd>
<dt class="hdlist1"><strong>-F, --iteration-max-learning-rate</strong>=<em>N</em></dt>
<dd>
<p>The iteration where the learning rate is max for path guided linear 1D SGD model. The default value is <em>0</em>.</p>
</dd>
<dt class="hdlist1"><strong>-k, --path-sgd-zipf-space</strong>=<em>N</em></dt>
<dd>
<p>The maximum space size of the Zipfian distribution which is used as the sampling method for the second node of one term in the path guided linear 1D SGD model. The default value is the <em>longest path length</em>.</p>
</dd>
<dt class="hdlist1"><strong>-I, --path-sgd-zipf-space-max</strong>=<em>N</em></dt>
<dd>
<p>The maximum space size of the Zipfian distribution beyond which quantization occurs. Default value is <em>100</em>.</p>
</dd>
<dt class="hdlist1"><strong>-l, --path-sgd-zipf-space-quantization-step</strong>=<em>N</em></dt>
<dd>
<p>Quantization step size when the maximum space size of the Zipfian distribution is exceeded. Default value is <em>100</em>.</p>
</dd>
<dt class="hdlist1"><strong>-y, --path-sgd-zipf-max-num-distributions</strong>=<em>N</em></dt>
<dd>
<p>Approximate maximum number of Zipfian distributions to calculate. The default value is <em>100</em>.</p>
</dd>
<dt class="hdlist1"><strong>-q, --path-sgd-seed</strong>=<em>N</em></dt>
<dd>
<p>Set the seed for the deterministic 1-threaded path guided linear 1D SGD model. The default value is <em>pangenomic!</em>.</p>
</dd>
<dt class="hdlist1"><strong>-u, --path-sgd-snapshot</strong>=<em>STRING</em></dt>
<dd>
<p>Set the prefix to which each snapshot graph of a path guided 1D SGD iteration should be written to. This is turned off per default.
This argument only works when <em>-Y, --path-sgd</em> was specified. Not applicable in a pipeline of sorts.</p>
</dd>
</dl>
</div>
</div>
<div class="sect3">
<h4 id="_path_sorting_options">6.4.5. Path Sorting Options</h4>
<div class="dlist">
<dl>
<dt class="hdlist1"><strong>-L, --paths-min</strong></dt>
<dd>
<p>Sort paths by their lowest contained node identifier.</p>
</dd>
<dt class="hdlist1"><strong>-M, --paths-max</strong></dt>
<dd>
<p>Sort paths by their highest contained node identifier.</p>
</dd>
<dt class="hdlist1"><strong>-A, --paths-avg</strong></dt>
<dd>
<p>Sort paths by their average contained node identifier.</p>
</dd>
<dt class="hdlist1"><strong>-R, --paths-avg-rev</strong></dt>
<dd>
<p>Sort paths in reverse by their average contained node identifier.</p>
</dd>
<dt class="hdlist1"><strong>-D, --path-delim</strong>=<em>path-delim</em></dt>
<dd>
<p>Sort paths in bins by their prefix up to this delimiter.</p>
</dd>
</dl>
</div>
</div>
<div class="sect3">
<h4 id="_pipeline_sorting">6.4.6. Pipeline Sorting</h4>
<div class="dlist">
<dl>
<dt class="hdlist1"><strong>-p, --pipeline</strong>=<em>STRING</em></dt>
<dd>
<p>Apply a series of sorts, based on single character command line arguments given to this command. The default sort is
<em>s</em>. The reverse sort would be specified via <em>f</em>.</p>
</dd>
</dl>
</div>
</div>
<div class="sect3">
<h4 id="_additional_parameters">6.4.7. Additional Parameters</h4>
<div class="dlist">
<dl>
<dt class="hdlist1"><strong>-d, --dagify-sort</strong></dt>
<dd>
<p>Sort on the basis of a DAGified graph.</p>
</dd>
<dt class="hdlist1"><strong>-O, --Optimize</strong></dt>
<dd>
<p>Use the MutableHandleGraph::optimize method to compact the node identifier space.</p>
</dd>
</dl>
</div>
</div>
<div class="sect3">
<h4 id="_threading_4">6.4.8. Threading</h4>
<div class="dlist">
<dl>
<dt class="hdlist1"><strong>-t, --threads</strong>=<em>N</em></dt>
<dd>
<p>Number of threads to use for the parallel operations.</p>
</dd>
</dl>
</div>
</div>
<div class="sect3">
<h4 id="_processing_information_2">6.4.9. Processing Information</h4>
<div class="dlist">
<dl>
<dt class="hdlist1"><strong>-P, --progress</strong></dt>
<dd>
<p>Print sort progress to stdout.</p>
</dd>
</dl>
</div>
</div>
<div class="sect3">
<h4 id="_program_information_5">6.4.10. Program Information</h4>
<div class="dlist">
<dl>
<dt class="hdlist1"><strong>-h, --help</strong></dt>
<dd>
<p>Print a help message for <strong>odgi sort</strong>.</p>
</dd>
</dl>
</div>
</div>
</div>
<div class="sect2">
<h3 id="_exit_status_5">6.5. EXIT STATUS</h3>
<div class="dlist">
<dl>
<dt class="hdlist1"><strong>0</strong></dt>
<dd>
<p>Success.</p>
</dd>
<dt class="hdlist1"><strong>1</strong></dt>
<dd>
<p>Failure (syntax or usage error; parameter error; file processing failure; unexpected error).</p>
</dd>
</dl>
</div>
</div>
<div class="sect2">
<h3 id="_bugs_6">6.6. BUGS</h3>
<div class="paragraph">
<p>Refer to the <strong>odgi</strong> issue tracker at <a href="https://github.com/pangenome/odgi/issues" class="bare">https://github.com/pangenome/odgi/issues</a>.</p>
</div>
</div>
<div class="sect2">
<h3 id="_authors_6">6.7. AUTHORS</h3>
<div class="paragraph">
<p><strong>odgi sort</strong> was written by Erik Garrison, Simon Heumos, and Andrea Guarracino.</p>
</div>
</div>
</div>
</div>
<div class="sect1">
<h2 id="_odgi_groom1">7. odgi groom(1)</h2>
<div class="sectionbody">
<div class="sect2">
<h3 id="_name_7">7.1. NAME</h3>
<div class="paragraph">
<p>odgi_groom - resolve spurious inverting links</p>
</div>
</div>
<div class="sect2">
<h3 id="_synopsis_7">7.2. SYNOPSIS</h3>
<div class="paragraph">
<p><strong>odgi groom</strong> [<strong>-i, --idx</strong>=<em>FILE</em>] [<strong>-o, --out</strong>=<em>FILE</em>] [<em>OPTION</em>]&#8230;&#8203;</p>
</div>
</div>
<div class="sect2">
<h3 id="_description_7">7.3. DESCRIPTION</h3>
<div class="paragraph">
<p>The odgi groom(1) command resolves spurious inverting links.</p>
</div>
</div>
<div class="sect2">
<h3 id="_options_6">7.4. OPTIONS</h3>
<div class="sect3">
<h4 id="_graph_files_io_6">7.4.1. Graph Files IO</h4>
<div class="dlist">
<dl>
<dt class="hdlist1"><strong>-i, --idx</strong>=<em>FILE</em></dt>
<dd>
<p>File containing the succinct variation graph to groom. The file name usually ends with <em>.og</em>.</p>
</dd>
<dt class="hdlist1"><strong>-o, --out</strong>=<em>FILE</em></dt>
<dd>
<p>Write the groomed succinct variation graph to <em>FILE</em>. The file name usually ends with <em>.og</em>.</p>
</dd>
</dl>
</div>
</div>
<div class="sect3">
<h4 id="_processing_information_3">7.4.2. Processing Information</h4>
<div class="dlist">
<dl>
<dt class="hdlist1"><strong>-P, --progress</strong></dt>
<dd>
<p>Display progress of the grooming to stderr.</p>
</dd>
</dl>
</div>
</div>
<div class="sect3">
<h4 id="_program_information_6">7.4.3. Program Information</h4>
<div class="dlist">
<dl>
<dt class="hdlist1"><strong>-h, --help</strong></dt>
<dd>
<p>Print a help message for <strong>odgi groom</strong>.</p>
</dd>
</dl>
</div>
</div>
</div>
<div class="sect2">
<h3 id="_exit_status_6">7.5. EXIT STATUS</h3>
<div class="dlist">
<dl>
<dt class="hdlist1"><strong>0</strong></dt>
<dd>
<p>Success.</p>
</dd>
<dt class="hdlist1"><strong>1</strong></dt>
<dd>
<p>Failure (syntax or usage error; parameter error; file processing failure; unexpected error).</p>
</dd>
</dl>
</div>
</div>
<div class="sect2">
<h3 id="_bugs_7">7.6. BUGS</h3>
<div class="paragraph">
<p>Refer to the <strong>odgi</strong> issue tracker at <a href="https://github.com/pangenome/odgi/issues" class="bare">https://github.com/pangenome/odgi/issues</a>.</p>
</div>
</div>
<div class="sect2">
<h3 id="_authors_7">7.7. AUTHORS</h3>
<div class="paragraph">
<p><strong>odgi groom</strong> was written by Erik Garrison and Andrea Guarracino.</p>
</div>
</div>
</div>
</div>
<div class="sect1">
<h2 id="_odgi_cover1">8. odgi cover(1)</h2>
<div class="sectionbody">
<div class="sect2">
<h3 id="_name_8">8.1. NAME</h3>
<div class="paragraph">
<p>odgi_cover - find a path cover of the variation graph</p>
</div>
</div>
<div class="sect2">
<h3 id="_synopsis_8">8.2. SYNOPSIS</h3>
<div class="paragraph">
<p><strong>odgi cover</strong> [<strong>-i, --idx</strong>=<em>FILE</em>] [<strong>-o, --out</strong>=<em>FILE</em>] [<em>OPTION</em>]&#8230;&#8203;</p>
</div>
</div>
<div class="sect2">
<h3 id="_description_8">8.3. DESCRIPTION</h3>
<div class="paragraph">
<p>The odgi cover(1) command finds a path cover of a variation graph, with a specified number of paths per component.</p>
</div>
</div>
<div class="sect2">
<h3 id="_options_7">8.4. OPTIONS</h3>
<div class="sect3">
<h4 id="_graph_files_io_7">8.4.1. Graph Files IO</h4>
<div class="dlist">
<dl>
<dt class="hdlist1"><strong>-i, --idx</strong>=<em>FILE</em></dt>
<dd>
<p>File containing the succinct variation graph where find a path cover. The file name usually ends with <em>.og</em>.</p>
</dd>
<dt class="hdlist1"><strong>-o, --out</strong>=<em>FILE</em></dt>
<dd>
<p>Write the succinct variation graph with the generated paths to <em>FILE</em>. The file name usually ends with <em>.og</em>.</p>
</dd>
</dl>
</div>
</div>
<div class="sect3">
<h4 id="_cover_options">8.4.2. Cover Options</h4>
<div class="dlist">
<dl>
<dt class="hdlist1"><strong>-n, --num-paths-per-component</strong>=<em>N</em></dt>
<dd>
<p>Number of paths to generate per component.</p>
</dd>
<dt class="hdlist1"><strong>-k, --node-windows-size</strong>=<em>N</em></dt>
<dd>
<p>Size of the node window to check each time a new path is extended (it has to be greater than or equal to 2).</p>
</dd>
<dt class="hdlist1"><strong>-c, --min-node-coverage</strong>=<em>N</em></dt>
<dd>
<p>Minimum node coverage to reach (it has to be greater than 0). There will be generated paths until the specified minimum node coverage is reached, or until the maximum number of allowed generated paths is reached (number of nodes in the input variation graph).</p>
</dd>
<dt class="hdlist1"><strong>-i, --ignore-paths</strong></dt>
<dd>
<p>Ignore the paths already embedded in the graph during the nodes coverage initialization.</p>
</dd>
<dt class="hdlist1"><strong>-w, --write-node-coverages</strong>=<em>FILE</em></dt>
<dd>
<p>Write the node coverages at the end of the paths generation to FILE. The file will contain tab-separated values (header included), and have 3 columns: <em>component_id</em>, <em>node_id</em>, and <em>coverage</em>.</p>
</dd>
</dl>
</div>
</div>
<div class="sect3">
<h4 id="_threading_5">8.4.3. Threading</h4>
<div class="dlist">
<dl>
<dt class="hdlist1"><strong>-t, --threads</strong>=<em>N</em></dt>
<dd>
<p>Number of threads to use for the parallel sorter.</p>
</dd>
</dl>
</div>
</div>
<div class="sect3">
<h4 id="_processing_information_4">8.4.4. Processing Information</h4>
<div class="dlist">
<dl>
<dt class="hdlist1"><strong>-P, --progress</strong></dt>
<dd>
<p>Print information about the components and the progress to stderr.</p>
</dd>
</dl>
</div>
</div>
<div class="sect3">
<h4 id="_program_information_7">8.4.5. Program Information</h4>
<div class="dlist">
<dl>
<dt class="hdlist1"><strong>-h, --help</strong></dt>
<dd>
<p>Print a help message for <strong>odgi cover</strong>.</p>
</dd>
</dl>
</div>
</div>
</div>
<div class="sect2">
<h3 id="_exit_status_7">8.5. EXIT STATUS</h3>
<div class="dlist">
<dl>
<dt class="hdlist1"><strong>0</strong></dt>
<dd>
<p>Success.</p>
</dd>
<dt class="hdlist1"><strong>1</strong></dt>
<dd>
<p>Failure (syntax or usage error; parameter error; file processing failure; unexpected error).</p>
</dd>
</dl>
</div>
</div>
<div class="sect2">
<h3 id="_bugs_8">8.6. BUGS</h3>
<div class="paragraph">
<p>Refer to the <strong>odgi</strong> issue tracker at <a href="https://github.com/pangenome/odgi/issues" class="bare">https://github.com/pangenome/odgi/issues</a>.</p>
</div>
</div>
<div class="sect2">
<h3 id="_authors_8">8.7. AUTHORS</h3>
<div class="paragraph">
<p><strong>odgi cover</strong> was written by Andrea Guarracino.</p>
</div>
</div>
</div>
</div>
<div class="sect1">
<h2 id="_odgi_explode1">9. odgi explode(1)</h2>
<div class="sectionbody">
<div class="sect2">
<h3 id="_name_9">9.1. NAME</h3>
<div class="paragraph">
<p>odgi_explode - breaks a graph into connected components in their own files</p>
</div>
</div>
<div class="sect2">
<h3 id="_synopsis_9">9.2. SYNOPSIS</h3>
<div class="paragraph">
<p><strong>odgi explode</strong> [<strong>-i, --idx</strong>=<em>FILE</em>] [<strong>-p, --prefix</strong>=<em>STRING</em>] [<em>OPTION</em>]&#8230;&#8203;</p>
</div>
</div>
<div class="sect2">
<h3 id="_description_9">9.3. DESCRIPTION</h3>
<div class="paragraph">
<p>The odgi explode(1) command breaks a graph into connected components, writing each component in its own file.</p>
</div>
</div>
<div class="sect2">
<h3 id="_options_8">9.4. OPTIONS</h3>
<div class="sect3">
<h4 id="_graph_files_io_8">9.4.1. Graph Files IO</h4>
<div class="dlist">
<dl>
<dt class="hdlist1"><strong>-i, --idx</strong>=<em>FILE</em></dt>
<dd>
<p>File containing the succinct variation graph to break in its components. The file name usually ends with <em>.og</em>.</p>
</dd>
</dl>
</div>
</div>
<div class="sect3">
<h4 id="_explode_options">9.4.2. Explode Options</h4>
<div class="dlist">
<dl>
<dt class="hdlist1"><strong>-p, --prefix</strong>=<em>STRING</em></dt>
<dd>
<p>  Write each connected component in a file with the given prefix. The file for the component <code>i</code> will be named
<code>STRING.i.og</code> (default: <code>component</code>)</p>
</dd>
<dt class="hdlist1"><strong>-O, --optimize</strong></dt>
<dd>
<p>Compact the node ID space in each connected component.</p>
</dd>
</dl>
</div>
</div>
<div class="sect3">
<h4 id="_threading_6">9.4.3. Threading</h4>
<div class="dlist">
<dl>
<dt class="hdlist1"><strong>-t, --threads</strong>=<em>N</em></dt>
<dd>
<p>Number of threads to use (to write the components in parallel).</p>
</dd>
</dl>
</div>
</div>
<div class="sect3">
<h4 id="_processing_information_5">9.4.4. Processing Information</h4>
<div class="dlist">
<dl>
<dt class="hdlist1"><strong>-P, --progress</strong></dt>
<dd>
<p>Print information about the components and the progress to stderr.</p>
</dd>
</dl>
</div>
</div>
<div class="sect3">
<h4 id="_program_information_8">9.4.5. Program Information</h4>
<div class="dlist">
<dl>
<dt class="hdlist1"><strong>-h, --help</strong></dt>
<dd>
<p>Print a help message for <strong>odgi explode</strong>.</p>
</dd>
</dl>
</div>
</div>
</div>
<div class="sect2">
<h3 id="_exit_status_8">9.5. EXIT STATUS</h3>
<div class="dlist">
<dl>
<dt class="hdlist1"><strong>0</strong></dt>
<dd>
<p>Success.</p>
</dd>
<dt class="hdlist1"><strong>1</strong></dt>
<dd>
<p>Failure (syntax or usage error; parameter error; file processing failure; unexpected error).</p>
</dd>
</dl>
</div>
</div>
<div class="sect2">
<h3 id="_bugs_9">9.6. BUGS</h3>
<div class="paragraph">
<p>Refer to the <strong>odgi</strong> issue tracker at <a href="https://github.com/pangenome/odgi/issues" class="bare">https://github.com/pangenome/odgi/issues</a>.</p>
</div>
</div>
<div class="sect2">
<h3 id="_authors_9">9.7. AUTHORS</h3>
<div class="paragraph">
<p><strong>odgi explode</strong> was written by Andrea Guarracino.</p>
</div>
</div>
</div>
</div>
<div class="sect1">
<h2 id="_odgi_squeeze1">10. odgi squeeze(1)</h2>
<div class="sectionbody">
<div class="sect2">
<h3 id="_name_10">10.1. NAME</h3>
<div class="paragraph">
<p>odgi_squeeze - squeezes multiple graphs into the same file</p>
</div>
</div>
<div class="sect2">
<h3 id="_synopsis_10">10.2. SYNOPSIS</h3>
<div class="paragraph">
<p><strong>odgi squeeze</strong> [<strong>-f, --input-graphs</strong>=<em>FILE</em>] [<strong>-o, --out</strong>=<em>FILE</em>] [<em>OPTION</em>]&#8230;&#8203;</p>
</div>
</div>
<div class="sect2">
<h3 id="_description_10">10.3. DESCRIPTION</h3>
<div class="paragraph">
<p>The odgi squeeze(1) command merges multiple graphs into the same file.</p>
</div>
</div>
<div class="sect2">
<h3 id="_options_9">10.4. OPTIONS</h3>
<div class="sect3">
<h4 id="_graph_files_io_9">10.4.1. Graph Files IO</h4>
<div class="dlist">
<dl>
<dt class="hdlist1"><strong>-f, --input-graphs</strong>=<em>FILE</em></dt>
<dd>
<p>Input file containing the list of graphs to squeeze into the same file. The file must contain one path per line.</p>
</dd>
<dt class="hdlist1"><strong>-o, --out</strong>=<em>FILE</em></dt>
<dd>
<p>Store all the input graphs in this file. The file name usually ends with <em>.og</em>.</p>
</dd>
</dl>
</div>
</div>
<div class="sect3">
<h4 id="_squeeze_options">10.4.2. Squeeze Options</h4>
<div class="dlist">
<dl>
<dt class="hdlist1"><strong>-s, --rank-suffix</strong>=<em>STRING</em></dt>
<dd>
<p>Add the separator and the input file rank as suffix to the path names (to avoid path name collisions).</p>
</dd>
<dt class="hdlist1"><strong>-O, --optimize</strong></dt>
<dd>
<p>Compact the node ID space in each input file before imploding.</p>
</dd>
</dl>
</div>
</div>
<div class="sect3">
<h4 id="_threading_7">10.4.3. Threading</h4>
<div class="dlist">
<dl>
<dt class="hdlist1"><strong>-t, --threads</strong>=<em>N</em></dt>
<dd>
<p>Number of threads to use.</p>
</dd>
</dl>
</div>
</div>
<div class="sect3">
<h4 id="_processing_information_6">10.4.4. Processing Information</h4>
<div class="dlist">
<dl>
<dt class="hdlist1"><strong>-P, --progress</strong></dt>
<dd>
<p>Print information about the progress to stderr.</p>
</dd>
</dl>
</div>
</div>
<div class="sect3">
<h4 id="_program_information_9">10.4.5. Program Information</h4>
<div class="dlist">
<dl>
<dt class="hdlist1"><strong>-h, --help</strong></dt>
<dd>
<p>Print a help message for <strong>odgi squeeze</strong>.</p>
</dd>
</dl>
</div>
</div>
</div>
<div class="sect2">
<h3 id="_exit_status_9">10.5. EXIT STATUS</h3>
<div class="dlist">
<dl>
<dt class="hdlist1"><strong>0</strong></dt>
<dd>
<p>Success.</p>
</dd>
<dt class="hdlist1"><strong>1</strong></dt>
<dd>
<p>Failure (syntax or usage error; parameter error; file processing failure; unexpected error).</p>
</dd>
</dl>
</div>
</div>
<div class="sect2">
<h3 id="_bugs_10">10.6. BUGS</h3>
<div class="paragraph">
<p>Refer to the <strong>odgi</strong> issue tracker at <a href="https://github.com/pangenome/odgi/issues" class="bare">https://github.com/pangenome/odgi/issues</a>.</p>
</div>
</div>
<div class="sect2">
<h3 id="_authors_10">10.7. AUTHORS</h3>
<div class="paragraph">
<p><strong>odgi squeeze</strong> was written by Andrea Guarracino.</p>
</div>
</div>
</div>
</div>
<div class="sect1">
<h2 id="_odgi_extract1">11. odgi extract(1)</h2>
<div class="sectionbody">
<div class="sect2">
<h3 id="_name_11">11.1. NAME</h3>
<div class="paragraph">
<p>odgi_extract - extract parts of the graph as defined by query criteria</p>
</div>
</div>
<div class="sect2">
<h3 id="_synopsis_11">11.2. SYNOPSIS</h3>
<div class="paragraph">
<p><strong>odgi extract</strong> [<strong>-f, --input-graphs</strong>=<em>FILE</em>] [<strong>-o, --out</strong>=<em>FILE</em>] [<em>OPTION</em>]&#8230;&#8203;</p>
</div>
</div>
<div class="sect2">
<h3 id="_description_11">11.3. DESCRIPTION</h3>
<div class="paragraph">
<p>The odgi extract(1) command extracts parts of the graph as defined by query criteria.</p>
</div>
</div>
<div class="sect2">
<h3 id="_options_10">11.4. OPTIONS</h3>
<div class="sect3">
<h4 id="_graph_files_io_10">11.4.1. Graph Files IO</h4>
<div class="dlist">
<dl>
<dt class="hdlist1"><strong>-f, --input-graphs</strong>=<em>FILE</em></dt>
<dd>
<p>File containing the succinct variation graph. The file name usually ends with <em>.og</em>.</p>
</dd>
<dt class="hdlist1"><strong>-o, --out</strong>=<em>FILE</em></dt>
<dd>
<p>Store all  subgraph in this file. The file name usually ends with <em>.og</em>.</p>
</dd>
</dl>
</div>
</div>
<div class="sect3">
<h4 id="_extract_options">11.4.2. Extract Options</h4>
<div class="dlist">
<dl>
<dt class="hdlist1"><strong>-s, --split-subgraphs</strong>=<em>STRING</em></dt>
<dd>
<p>Instead of writing the target subgraphs into a single graph, write one subgraph per given target to a separate file named <code>path:start-end.og</code> (0-based coordinates).</p>
</dd>
<dt class="hdlist1"><strong>-I, --inverse</strong></dt>
<dd>
<p>Extract parts of the graph that do not meet the query criteria.</p>
</dd>
<dt class="hdlist1"><strong>-l, --node-list</strong>::_FILE_</dt>
<dd>
<p>A file with one node id per line. The node specified will be extracted from the input graph.</p>
</dd>
<dt class="hdlist1"><strong>-n, --node</strong>::_STRING_</dt>
<dd>
<p>A single node from which to begin our traversal.</p>
</dd>
<dt class="hdlist1"><strong>-c, --context</strong>::_NUMBER_</dt>
<dd>
<p>The number of steps away from our initial subgraph that we should collect.</p>
</dd>
<dt class="hdlist1"><strong>-L, --use-length</strong></dt>
<dd>
<p>Treat the context size as a length in bases (and not as a number of steps).</p>
</dd>
<dt class="hdlist1"><strong>-r, --path-range</strong></dt>
<dd>
<p>Find the node(s) in the specified path range TARGET=path[:pos1[-pos2]] (0-based coordinates)</p>
</dd>
<dt class="hdlist1"><strong>-r, --bed-file</strong>::_FILE_</dt>
<dd>
<p>Find the node(s) in the path range(s) specified in the given BED FILE</p>
</dd>
<dt class="hdlist1"><strong>-E, --full-range</strong></dt>
<dd>
<p>Collects all nodes in the sorted order of the graph in the min and max position touched by the given path ranges.
Be careful to use it with very complex graphs.</p>
</dd>
</dl>
</div>
</div>
<div class="sect3">
<h4 id="_threading_8">11.4.3. Threading</h4>
<div class="dlist">
<dl>
<dt class="hdlist1"><strong>-t, --threads</strong>=<em>N</em></dt>
<dd>
<p>Number of threads to use (to embed the subpaths in parallel).</p>
</dd>
</dl>
</div>
</div>
<div class="sect3">
<h4 id="_processing_information_7">11.4.4. Processing Information</h4>
<div class="dlist">
<dl>
<dt class="hdlist1"><strong>-P, --progress</strong></dt>
<dd>
<p>Print information to stderr.</p>
</dd>
</dl>
</div>
</div>
<div class="sect3">
<h4 id="_program_information_10">11.4.5. Program Information</h4>
<div class="dlist">
<dl>
<dt class="hdlist1"><strong>-h, --help</strong></dt>
<dd>
<p>Print a help message for <strong>odgi extract</strong>.</p>
</dd>
</dl>
</div>
</div>
</div>
<div class="sect2">
<h3 id="_exit_status_10">11.5. EXIT STATUS</h3>
<div class="dlist">
<dl>
<dt class="hdlist1"><strong>0</strong></dt>
<dd>
<p>Success.</p>
</dd>
<dt class="hdlist1"><strong>1</strong></dt>
<dd>
<p>Failure (syntax or usage error; parameter error; file processing failure; unexpected error).</p>
</dd>
</dl>
</div>
</div>
<div class="sect2">
<h3 id="_bugs_11">11.6. BUGS</h3>
<div class="paragraph">
<p>Refer to the <strong>odgi</strong> issue tracker at <a href="https://github.com/pangenome/odgi/issues" class="bare">https://github.com/pangenome/odgi/issues</a>.</p>
</div>
</div>
<div class="sect2">
<h3 id="_authors_11">11.7. AUTHORS</h3>
<div class="paragraph">
<p><strong>odgi extract</strong> was written by Andrea Guarracino.</p>
</div>
</div>
</div>
</div>
<div class="sect1">
<h2 id="_odgi_view1">12. odgi view(1)</h2>
<div class="sectionbody">
<div class="sect2">
<h3 id="_name_12">12.1. NAME</h3>
<div class="paragraph">
<p>odgi_view - projection of graphs into other formats</p>
</div>
</div>
<div class="sect2">
<h3 id="_synopsis_12">12.2. SYNOPSIS</h3>
<div class="paragraph">
<p><strong>odgi view</strong> [<strong>-i, --idx</strong>=<em>FILE</em>] [<em>OPTION</em>]&#8230;&#8203;</p>
</div>
</div>
<div class="sect2">
<h3 id="_description_12">12.3. DESCRIPTION</h3>
<div class="paragraph">
<p>The odgi view(1) command can convert a graph in odgi format to GFAv1. It can reveal a graph&#8217;s internal structures for e.g. debugging processes.</p>
</div>
</div>
<div class="sect2">
<h3 id="_options_11">12.4. OPTIONS</h3>
<div class="sect3">
<h4 id="_graph_files_io_11">12.4.1. Graph Files IO</h4>
<div class="dlist">
<dl>
<dt class="hdlist1"><strong>-i, --idx</strong>=<em>FILE</em></dt>
<dd>
<p>File containing the succinct variation graph to convert from. The file name usually ends with <em>.og</em>.</p>
</dd>
<dt class="hdlist1"><strong>-g, --to-gfa</strong></dt>
<dd>
<p>Write the graph in GFAv1 format to standard output.</p>
</dd>
</dl>
</div>
</div>
<div class="sect3">
<h4 id="_summary_options_2">12.4.2. Summary Options</h4>
<div class="dlist">
<dl>
<dt class="hdlist1"><strong>-d, --display</strong></dt>
<dd>
<p>Show the internal structures of a graph. Print to stdout the maximum node identifier, the minimum node identifier,
the nodes vector, the delete nodes bit vector and the path metadata, each in a separate line.</p>
</dd>
</dl>
</div>
</div>
<div class="sect3">
<h4 id="_program_information_11">12.4.3. Program Information</h4>
<div class="dlist">
<dl>
<dt class="hdlist1"><strong>-h, --help</strong></dt>
<dd>
<p>Print a help message for <strong>odgi view</strong>.</p>
</dd>
</dl>
</div>
</div>
</div>
<div class="sect2">
<h3 id="_exit_status_11">12.5. EXIT STATUS</h3>
<div class="dlist">
<dl>
<dt class="hdlist1"><strong>0</strong></dt>
<dd>
<p>Success.</p>
</dd>
<dt class="hdlist1"><strong>1</strong></dt>
<dd>
<p>Failure (syntax or usage error; parameter error; file processing failure; unexpected error).</p>
</dd>
</dl>
</div>
</div>
<div class="sect2">
<h3 id="_bugs_12">12.6. BUGS</h3>
<div class="paragraph">
<p>Refer to the <strong>odgi</strong> issue tracker at <a href="https://github.com/pangenome/odgi/issues" class="bare">https://github.com/pangenome/odgi/issues</a>.</p>
</div>
</div>
<div class="sect2">
<h3 id="_authors_12">12.7. AUTHORS</h3>
<div class="paragraph">
<p><strong>odgi view</strong> was written by Erik Garrison.</p>
</div>
</div>
</div>
</div>
<div class="sect1">
<h2 id="_odgi_kmers1">13. odgi kmers(1)</h2>
<div class="sectionbody">
<div class="sect2">
<h3 id="_name_13">13.1. NAME</h3>
<div class="paragraph">
<p>odgi_kmers - show and characterize the kmer space of the graph</p>
</div>
</div>
<div class="sect2">
<h3 id="_synopsis_13">13.2. SYNOPSIS</h3>
<div class="paragraph">
<p><strong>odgi kmers</strong> [<strong>-i, --idx</strong>=<em>FILE</em>] [<strong>-c, --stdout</strong>] [<em>OPTION</em>]&#8230;&#8203;</p>
</div>
</div>
<div class="sect2">
<h3 id="_description_13">13.3. DESCRIPTION</h3>
<div class="paragraph">
<p>Given a kmer length, the odgi kmers(1) command can emit all kmers. The output can be refined by setting the maximum number
of furcations at edges or by not considering nodes above a given node degree limit.</p>
</div>
</div>
<div class="sect2">
<h3 id="_options_12">13.4. OPTIONS</h3>
<div class="sect3">
<h4 id="_graph_files_io_12">13.4.1. Graph Files IO</h4>
<div class="dlist">
<dl>
<dt class="hdlist1"><strong>-i, --idx</strong>=<em>FILE</em></dt>
<dd>
<p>File containing the succinct variation graph to convert from. The file name usually ends with <em>.og</em>.</p>
</dd>
<dt class="hdlist1"><strong>-c, --stdout</strong>=</dt>
<dd>
<p>Write the kmers to standard output. Kmers are line-separated.</p>
</dd>
</dl>
</div>
</div>
<div class="sect3">
<h4 id="_kmer_options">13.4.2. Kmer Options</h4>
<div class="dlist">
<dl>
<dt class="hdlist1"><strong>-k, --kmer-length</strong>=<em>N</em></dt>
<dd>
<p>The kmer length to generate kmers from.</p>
</dd>
<dt class="hdlist1"><strong>-e, --max-furcations</strong>=<em>N</em></dt>
<dd>
<p>Break at edges that would induce this many furcations when generating a kmer.</p>
</dd>
<dt class="hdlist1"><strong>-D, --max-degree</strong>=<em>N</em></dt>
<dd>
<p>Don&#8217;t take nodes into account that have a degree greater than <em>N</em>.</p>
</dd>
</dl>
</div>
</div>
<div class="sect3">
<h4 id="_threading_9">13.4.3. Threading</h4>
<div class="dlist">
<dl>
<dt class="hdlist1"><strong>-t, --threads</strong>=<em>N</em></dt>
<dd>
<p>Number of threads to use.</p>
</dd>
</dl>
</div>
</div>
<div class="sect3">
<h4 id="_program_information_12">13.4.4. Program Information</h4>
<div class="dlist">
<dl>
<dt class="hdlist1"><strong>-h, --help</strong></dt>
<dd>
<p>Print a help message for <strong>odgi kmers</strong>.</p>
</dd>
</dl>
</div>
</div>
</div>
<div class="sect2">
<h3 id="_exit_status_12">13.5. EXIT STATUS</h3>
<div class="dlist">
<dl>
<dt class="hdlist1"><strong>0</strong></dt>
<dd>
<p>Success.</p>
</dd>
<dt class="hdlist1"><strong>1</strong></dt>
<dd>
<p>Failure (syntax or usage error; parameter error; file processing failure; unexpected error).</p>
</dd>
</dl>
</div>
</div>
<div class="sect2">
<h3 id="_bugs_13">13.6. BUGS</h3>
<div class="paragraph">
<p>Refer to the <strong>odgi</strong> issue tracker at <a href="https://github.com/pangenome/odgi/issues" class="bare">https://github.com/pangenome/odgi/issues</a>.</p>
</div>
</div>
<div class="sect2">
<h3 id="_authors_13">13.7. AUTHORS</h3>
<div class="paragraph">
<p><strong>odgi kmers</strong> was written by Erik Garrison.</p>
</div>
</div>
</div>
</div>
<div class="sect1">
<h2 id="_odgi_unitig1">14. odgi unitig(1)</h2>
<div class="sectionbody">
<div class="sect2">
<h3 id="_name_14">14.1. NAME</h3>
<div class="paragraph">
<p>odgi_unitig - output unitigs of the graph</p>
</div>
</div>
<div class="sect2">
<h3 id="_synopsis_14">14.2. SYNOPSIS</h3>
<div class="paragraph">
<p><strong>odgi unitig</strong> [<strong>-i, --idx</strong>=<em>FILE</em>] [<em>OPTION</em>]&#8230;&#8203;</p>
</div>
</div>
<div class="sect2">
<h3 id="_description_14">14.3. DESCRIPTION</h3>
<div class="paragraph">
<p>The odgi unitig(1) command can print all <a href="https://github.com/mcveanlab/mccortex/wiki/unitig">unitigs</a> of a given odgi graph to standard output in FASTA format. Unitigs can also be emitted
in a fixed sequence quality FASTQ format. Various parameters can refine the unitigs to print.</p>
</div>
</div>
<div class="sect2">
<h3 id="_options_13">14.4. OPTIONS</h3>
<div class="sect3">
<h4 id="_graph_files_io_13">14.4.1. Graph Files IO</h4>
<div class="dlist">
<dl>
<dt class="hdlist1"><strong>-i, --idx</strong>=<em>FILE</em></dt>
<dd>
<p>File containing the succinct variation graph to convert from. The file name usually ends with <em>.og</em>.</p>
</dd>
</dl>
</div>
</div>
<div class="sect3">
<h4 id="_fastq_options">14.4.2. FASTQ Options</h4>
<div class="dlist">
<dl>
<dt class="hdlist1"><strong>-f, --fake-fastq</strong></dt>
<dd>
<p>Write the unitigs in FASTQ format to stdout with a fixed quality value of <em>I</em>.</p>
</dd>
</dl>
</div>
</div>
<div class="sect3">
<h4 id="_unitig_options">14.4.3. Unitig Options</h4>
<div class="dlist">
<dl>
<dt class="hdlist1"><strong>-t, --sample-to</strong>=<em>N</em></dt>
<dd>
<p>Continue unitigs with a random walk in the graph so that they have at least the given <em>N</em> length.</p>
</dd>
<dt class="hdlist1"><strong>-p, --sample-plus</strong>=<em>N</em></dt>
<dd>
<p>Continue unitigs with a random walk in the graph by <em>N</em> past their natural end.</p>
</dd>
<dt class="hdlist1"><strong>-l, --min-begin-node-length</strong>=<em>N</em></dt>
<dd>
<p>Only begin unitigs collection from nodes which have at least length <em>N</em>.</p>
</dd>
</dl>
</div>
</div>
<div class="sect3">
<h4 id="_program_information_13">14.4.4. Program Information</h4>
<div class="dlist">
<dl>
<dt class="hdlist1"><strong>-h, --help</strong></dt>
<dd>
<p>Print a help message for <strong>odgi unitig</strong>.</p>
</dd>
</dl>
</div>
</div>
</div>
<div class="sect2">
<h3 id="_exit_status_13">14.5. EXIT STATUS</h3>
<div class="dlist">
<dl>
<dt class="hdlist1"><strong>0</strong></dt>
<dd>
<p>Success.</p>
</dd>
<dt class="hdlist1"><strong>1</strong></dt>
<dd>
<p>Failure (syntax or usage error; parameter error; file processing failure; unexpected error).</p>
</dd>
</dl>
</div>
</div>
<div class="sect2">
<h3 id="_bugs_14">14.6. BUGS</h3>
<div class="paragraph">
<p>Refer to the <strong>odgi</strong> issue tracker at <a href="https://github.com/pangenome/odgi/issues" class="bare">https://github.com/pangenome/odgi/issues</a>.</p>
</div>
</div>
<div class="sect2">
<h3 id="_authors_14">14.7. AUTHORS</h3>
<div class="paragraph">
<p><strong>odgi unitig</strong> was written by Erik Garrison.</p>
</div>
</div>
</div>
</div>
<div class="sect1">
<h2 id="_odgi_viz1">15. odgi viz(1)</h2>
<div class="sectionbody">
<div class="sect2">
<h3 id="_name_15">15.1. NAME</h3>
<div class="paragraph">
<p>odgi_viz - variation graph visualizations</p>
</div>
</div>
<div class="sect2">
<h3 id="_synopsis_15">15.2. SYNOPSIS</h3>
<div class="paragraph">
<p><strong>odgi viz</strong> [<strong>-i, --idx</strong>=<em>FILE</em>] [<strong>-o, --out</strong>=<em>FILE</em>] [<em>OPTION</em>]&#8230;&#8203;</p>
</div>
</div>
<div class="sect2">
<h3 id="_description_15">15.3. DESCRIPTION</h3>
<div class="paragraph">
<p>The odgi viz(1) command can produce a linear, static visualization of an odgi variation graph. It can aggregate the pangenome into bins
and directly renders a raster image. The binning level can be specified in input or it is calculated from the target width of the PNG to emit.
Can be used to produce visualizations for gigabase scale pangenomes. For more information about the binning process,
please refer to <a href="#_odgi_bin1">odgi bin</a>.</p>
</div>
</div>
<div class="sect2">
<h3 id="_options_14">15.4. OPTIONS</h3>
<div class="sect3">
<h4 id="_graph_files_io_14">15.4.1. Graph Files IO</h4>
<div class="dlist">
<dl>
<dt class="hdlist1"><strong>-i, --idx</strong>=<em>FILE</em></dt>
<dd>
<p>File containing the succinct variation graph to convert from. The file name usually ends with <em>.og</em>.</p>
</dd>
<dt class="hdlist1"><strong>-o, --out</strong>=<em>FILE</em></dt>
<dd>
<p>Write the visualization in PNG format to this file.</p>
</dd>
</dl>
</div>
</div>
<div class="sect3">
<h4 id="_visualization_options">15.4.2. Visualization Options</h4>
<div class="dlist">
<dl>
<dt class="hdlist1"><strong>-x, --width</strong>=<em>N</em></dt>
<dd>
<p>Set the width in pixels of the output image.</p>
</dd>
<dt class="hdlist1"><strong>-y, --height</strong>=<em>N</em></dt>
<dd>
<p>Set the height in pixels of the output image.</p>
</dd>
<dt class="hdlist1"><strong>-P, --path-height</strong>=<em>N</em></dt>
<dd>
<p>The height in pixels for a path.</p>
</dd>
<dt class="hdlist1"><strong>-X, --path-x-padding</strong>=<em>N</em></dt>
<dd>
<p>The padding in pixels on the x-axis for a path.</p>
</dd>
<dt class="hdlist1"><strong>-R, --pack-paths</strong></dt>
<dd>
<p>Pack all paths rather than displaying a single path per row.</p>
</dd>
<dt class="hdlist1"><strong>-L, --link-path-pieces</strong>=<em>FLOAT</em></dt>
<dd>
<p>Show thin links of this relative width to connect path pieces.</p>
</dd>
<dt class="hdlist1"><strong>-A, --alignment-prefix</strong>=<em>STRING</em></dt>
<dd>
<p>Apply alignment related visual motifs to paths which have this name prefix. It affects the [<strong>-S, --show-strand</strong>] and
[<strong>-d, --change-darkness</strong>] options.</p>
</dd>
<dt class="hdlist1"><strong>-S, --show-strand</strong></dt>
<dd>
<p>Use red and blue coloring to display forward and reverse alignments. This parameter can be set in combination with
[<strong>-A, --alignment-prefix</strong>=<em>STRING</em>].</p>
</dd>
<dt class="hdlist1"><strong>-z, --color-by-mean-inversion-rate</strong></dt>
<dd>
<p>Change the color respect to the node strandness (black for forward, red for reverse); in binned mode (<strong>-b, --binned-mode</strong>),
change the color respect to the mean inversion rate of the path for each bin, from black (no inversions) to red (bin
mean inversion rate equals to 1).</p>
</dd>
<dt class="hdlist1"><strong>-s, --color-by-prefix</strong></dt>
<dd>
<p>Colors paths by their names looking at the prefix before the given character C.</p>
</dd>
</dl>
</div>
</div>
<div class="sect3">
<h4 id="_intervals_selection">15.4.3. Intervals selection</h4>
<div class="dlist">
<dl>
<dt class="hdlist1"><strong>-r, --path-range</strong></dt>
<dd>
<p>Nucleotide range to visualize: <code>STRING=[PATH:]start-end</code>. <code>*-end</code> for <code>[0,end]</code>; <code>start-*</code> for <code>[start,pangenome_length]</code>.
If no PATH is specified, the nucleotide positions refer to the pangenome&#8217;s sequence (i.e., the sequence obtained arranging
all the graph&#8217;s node from left to right).</p>
</dd>
</dl>
</div>
</div>
<div class="sect3">
<h4 id="_paths_selection">15.4.4. Paths selection</h4>
<div class="dlist">
<dl>
<dt class="hdlist1"><strong>-p, --paths-to-display</strong></dt>
<dd>
<p>List of paths to display in the specified order; the file must contain one path name per line and a subset of all
paths can be specified.</p>
</dd>
</dl>
</div>
</div>
<div class="sect3">
<h4 id="_path_names_visualization_options">15.4.5. Path names visualization Options</h4>
<div class="dlist">
<dl>
<dt class="hdlist1"><strong>-H, --hide-path-names</strong></dt>
<dd>
<p>Hide the path names on the left of the generated image.</p>
</dd>
<dt class="hdlist1"><strong>-C, --color-path-names-background</strong></dt>
<dd>
<p>Color path names background with the same color as paths</p>
</dd>
<dt class="hdlist1"><strong>-c, --max-num-of-characters</strong></dt>
<dd>
<p>Maximum number of characters to display for each path name (max 128 characters). The default value is
<em>the length of the longest path name</em> (up to 32 characters).</p>
</dd>
</dl>
</div>
</div>
<div class="sect3">
<h4 id="_binned_mode_options">15.4.6. Binned Mode Options</h4>
<div class="dlist">
<dl>
<dt class="hdlist1"><strong>-b, --binned-mode</strong></dt>
<dd>
<p>The variation graph is binned before its visualization. Each pixel in the output image will correspond to a bin.
For more information about the binning process, please refer to <a href="#_odgi_bin1">odgi bin</a>.</p>
</dd>
<dt class="hdlist1"><strong>-w, --bin-width</strong>=<em>N</em></dt>
<dd>
<p>The bin width specifies the size of each bin in the binned mode. If it is not specified, the bin width is calculated
from the width in pixels of the output image.</p>
</dd>
<dt class="hdlist1"><strong>-g, --no-gap-links</strong></dt>
<dd>
<p>We divide links into 2 classes:</p>
<div class="olist arabic">
<ol class="arabic">
<li>
<p>the links which help to follow complex variations. They need to be drawn, else one could not follow the sequence of a path.</p>
</li>
<li>
<p>the links helping to follow simple variations. These links are called <strong>gap-links</strong>. Such links solely connecting a
path from left to right may not be relevant to understand a path&#8217;s traversal through the bins. Therefore, when this option
is set, the gap-links are not drawn in binned mode.</p>
</li>
</ol>
</div>
</dd>
<dt class="hdlist1"><strong>-m, --color-by-mean-coverage</strong></dt>
<dd>
<p>Change the color respect to the mean coverage of the path for each bin, from black (no coverage) to blue (max bin mean
coverage in the entire graph).</p>
</dd>
</dl>
</div>
</div>
<div class="sect3">
<h4 id="_gradient_mode_also_known_as_position_mode_options">15.4.7. Gradient Mode (also known as Position Mode) Options</h4>
<div class="dlist">
<dl>
<dt class="hdlist1"><strong>-d, --change-darkness</strong></dt>
<dd>
<p>Change the color darkness based on nucleotide position in the path. When it is used in binned mode, the mean inversion
rate of the bin node is considered to set the color gradient starting position: when this rate is greater than 0.5, the
bin is considered inverted, and the color gradient starts from the right-end of the bin. This parameter can be set in
combination with [<strong>-A, --alignment-prefix</strong>=<em>STRING</em>].</p>
</dd>
<dt class="hdlist1"><strong>-l, --longest-path</strong></dt>
<dd>
<p>Use the longest path length to change the color darkness.</p>
</dd>
<dt class="hdlist1"><strong>-u, --white-to-black</strong></dt>
<dd>
<p>Change the color darkness from white (for the first nucleotide position) to black (for the last nucleotide position).</p>
</dd>
</dl>
</div>
</div>
<div class="sect3">
<h4 id="_program_information_14">15.4.8. Program Information</h4>
<div class="dlist">
<dl>
<dt class="hdlist1"><strong>-h, --help</strong></dt>
<dd>
<p>Print a help message for <strong>odgi viz</strong>.</p>
</dd>
</dl>
</div>
</div>
</div>
<div class="sect2">
<h3 id="_exit_status_14">15.5. EXIT STATUS</h3>
<div class="dlist">
<dl>
<dt class="hdlist1"><strong>0</strong></dt>
<dd>
<p>Success.</p>
</dd>
<dt class="hdlist1"><strong>1</strong></dt>
<dd>
<p>Failure (syntax or usage error; parameter error; file processing failure; unexpected error).</p>
</dd>
</dl>
</div>
</div>
<div class="sect2">
<h3 id="_bugs_15">15.6. BUGS</h3>
<div class="literalblock">
<div class="content">
<pre>Refer to the *odgi* issue tracker at https://github.com/pangenome/odgi/issues.</pre>
</div>
</div>
</div>
<div class="sect2">
<h3 id="_authors_15">15.7. AUTHORS</h3>
<div class="paragraph">
<p><strong>odgi viz</strong> was written by Erik Garrison and Andrea Guarracino.</p>
</div>
</div>
</div>
</div>
<div class="sect1">
<h2 id="_odgi_draw1">16. odgi draw(1)</h2>
<div class="sectionbody">
<div class="sect2">
<h3 id="_name_16">16.1. NAME</h3>
<div class="paragraph">
<p>odgi_draw - variation graph visualizations in 2D</p>
</div>
</div>
<div class="sect2">
<h3 id="_synopsis_16">16.2. SYNOPSIS</h3>
<div class="paragraph">
<p><strong>odgi draw</strong> [<strong>-i, --idx</strong>=<em>FILE</em>] [<strong>-c, --coords-in</strong>=<em>FILE</em>] [<strong>-p, --png</strong>=<em>FILE</em>] [<em>OPTION</em>]&#8230;&#8203;</p>
</div>
</div>
<div class="sect2">
<h3 id="_description_16">16.3. DESCRIPTION</h3>
<div class="paragraph">
<p>The odgi draw(1) command draws previously-determined 2D layouts of the graph with diverse annotations.</p>
</div>
</div>
<div class="sect2">
<h3 id="_options_15">16.4. OPTIONS</h3>
<div class="sect3">
<h4 id="_files_io">16.4.1. Files IO</h4>
<div class="dlist">
<dl>
<dt class="hdlist1"><strong>-i, --idx</strong>=<em>FILE</em></dt>
<dd>
<p>Load the graph from this file. The file name usually ends with <em>.og</em>.</p>
</dd>
<dt class="hdlist1"><strong>-c, --coords-in</strong>=<em>FILE</em></dt>
<dd>
<p>Read the layout coordinates from this .lay format file produced by <a href="#_odgi_layout1">odgi layout</a></p>
</dd>
<dt class="hdlist1"><strong>-T, --tsv</strong>=<em>FILE</em></dt>
<dd>
<p>Write the TSV layout plus displayed annotations to this file.</p>
</dd>
<dt class="hdlist1"><strong>-s, --svg</strong>=<em>FILE</em></dt>
<dd>
<p>Write an SVG rendering to this file.</p>
</dd>
<dt class="hdlist1"><strong>-p, --png</strong>=<em>FILE</em></dt>
<dd>
<p>Write a rasterized PNG rendering to this file.</p>
</dd>
</dl>
</div>
</div>
<div class="sect3">
<h4 id="_visualization_options_2">16.4.2. Visualization Options</h4>
<div class="dlist">
<dl>
<dt class="hdlist1"><strong>-H, --png-height</strong>=<em>N</em></dt>
<dd>
<p>Height of PNG rendering (default: 1000).</p>
</dd>
<dt class="hdlist1"><strong>-E, --png-border</strong>=<em>N</em></dt>
<dd>
<p>Size of PNG border in bp (default: 10).</p>
</dd>
<dt class="hdlist1"><strong>-C --color-paths</strong></dt>
<dd>
<p>Color paths (in PNG output).</p>
</dd>
<dt class="hdlist1"><strong>-R, --scale</strong>=<em>N</em></dt>
<dd>
<p>Image scaling (default 1.0).</p>
</dd>
<dt class="hdlist1"><strong>-B, --border</strong>=<em>N</em></dt>
<dd>
<p>Image border (in approximate bp) (default 100.0).</p>
</dd>
<dt class="hdlist1"><strong>-w, --line-width</strong>=<em>N</em></dt>
<dd>
<p>Line width (in approximate bp) (default 0.0).</p>
</dd>
<dt class="hdlist1"><strong>-S, --path-line-spacing</strong>=<em>N</em></dt>
<dd>
<p>Spacing between path lines in png layout (in approximate bp) (default 0.0).</p>
</dd>
<dt class="hdlist1"><strong>-X, --path-index</strong>=<em>FILE</em></dt>
<dd>
<p>Load the path index from this file.</p>
</dd>
</dl>
</div>
</div>
<div class="sect3">
<h4 id="_program_information_15">16.4.3. Program Information</h4>
<div class="dlist">
<dl>
<dt class="hdlist1"><strong>-h, --help</strong></dt>
<dd>
<p>Print a help message for <strong>odgi draw</strong>.</p>
</dd>
</dl>
</div>
</div>
</div>
<div class="sect2">
<h3 id="_exit_status_15">16.5. EXIT STATUS</h3>
<div class="dlist">
<dl>
<dt class="hdlist1"><strong>0</strong></dt>
<dd>
<p>Success.</p>
</dd>
<dt class="hdlist1"><strong>1</strong></dt>
<dd>
<p>Failure (syntax or usage error; parameter error; file processing failure; unexpected error).</p>
</dd>
</dl>
</div>
</div>
<div class="sect2">
<h3 id="_bugs_16">16.6. BUGS</h3>
<div class="literalblock">
<div class="content">
<pre>Refer to the *odgi* issue tracker at https://github.com/pangenome/odgi/issues.</pre>
</div>
</div>
</div>
<div class="sect2">
<h3 id="_authors_16">16.7. AUTHORS</h3>
<div class="paragraph">
<p><strong>odgi draw</strong> was written by Erik Garrison.</p>
</div>
</div>
</div>
</div>
<div class="sect1">
<h2 id="_odgi_paths1">17. odgi paths(1)</h2>
<div class="sectionbody">
<div class="sect2">
<h3 id="_name_17">17.1. NAME</h3>
<div class="paragraph">
<p>odgi_paths - embedded path interrogation</p>
</div>
</div>
<div class="sect2">
<h3 id="_synopsis_17">17.2. SYNOPSIS</h3>
<div class="paragraph">
<p><strong>odgi paths</strong> [<strong>-i, --idx</strong>=<em>FILE</em>] [<em>OPTION</em>]&#8230;&#8203;</p>
</div>
</div>
<div class="sect2">
<h3 id="_description_17">17.3. DESCRIPTION</h3>
<div class="paragraph">
<p>The odgi paths(1) command allows the investigation of paths of a given variation graph. It can calculate overlap statistics
of groupings of paths.</p>
</div>
</div>
<div class="sect2">
<h3 id="_options_16">17.4. OPTIONS</h3>
<div class="sect3">
<h4 id="_graph_files_io_15">17.4.1. Graph Files IO</h4>
<div class="dlist">
<dl>
<dt class="hdlist1"><strong>-i, --idx</strong>=<em>FILE</em></dt>
<dd>
<p>File containing the succinct variation graph to investigate the paths from. The file name usually ends with <em>.og</em>.</p>
</dd>
<dt class="hdlist1"><strong>-O, --overlaps</strong>=<em>FILE</em></dt>
<dd>
<p>Read in the path grouping file to generate the overlap statistics from. The file must be tab-delimited. The first column
lists a grouping and the second the path itself. Each line has one path entry. For each group the pairwise overlap statistics
for each pairing will be calculated and printed to stdout.</p>
</dd>
</dl>
</div>
</div>
<div class="sect3">
<h4 id="_investigation_options">17.4.2. Investigation Options</h4>
<div class="dlist">
<dl>
<dt class="hdlist1"><strong>-L, --list-paths</strong></dt>
<dd>
<p>Print the paths in the graph to stdout. Each path is printed in its own line.</p>
</dd>
<dt class="hdlist1"><strong>-H, --haplotypes</strong></dt>
<dd>
<p>Print to stdout the paths in an approximate binary haplotype matrix based on the graph&#8217;s sort order. The output is tab-delimited:
<strong>path.name</strong>, <strong>path.length</strong>, <strong>node.count</strong>, <strong>node.1</strong>, <strong>node.2</strong>, <strong>node.n</strong>. Each path entry is printed in its own line.</p>
</dd>
<dt class="hdlist1"><strong>-D, --delim</strong>=<em>CHAR</em></dt>
<dd>
<p>The part of each path name before this delimiter is a group identifier. This parameter should only be set in combination
with [<strong>-H, --haplotypes</strong>]. Prints an additional, first column <strong>group.name</strong> to stdout.</p>
</dd>
<dt class="hdlist1"><strong>-d, --distance</strong></dt>
<dd>
<p>Provides a sparse distance matrix for paths. If [<strong>-D, --delim</strong>] is set, it will be path groups distances.</p>
</dd>
<dt class="hdlist1"><strong>-f, --fasta</strong></dt>
<dd>
<p>Print paths in FASTA format to stdout.</p>
</dd>
</dl>
</div>
</div>
<div class="sect3">
<h4 id="_threading_10">17.4.3. Threading</h4>
<div class="dlist">
<dl>
<dt class="hdlist1"><strong>-t, --threads</strong>=<em>N</em></dt>
<dd>
<p>Number of threads to use.</p>
</dd>
</dl>
</div>
</div>
<div class="sect3">
<h4 id="_program_information_16">17.4.4. Program Information</h4>
<div class="dlist">
<dl>
<dt class="hdlist1"><strong>-h, --help</strong></dt>
<dd>
<p>Print a help message for <strong>odgi paths</strong>.</p>
</dd>
</dl>
</div>
</div>
</div>
<div class="sect2">
<h3 id="_exit_status_16">17.5. EXIT STATUS</h3>
<div class="dlist">
<dl>
<dt class="hdlist1"><strong>0</strong></dt>
<dd>
<p>Success.</p>
</dd>
<dt class="hdlist1"><strong>1</strong></dt>
<dd>
<p>Failure (syntax or usage error; parameter error; file processing failure; unexpected error).</p>
</dd>
</dl>
</div>
</div>
<div class="sect2">
<h3 id="_bugs_17">17.6. BUGS</h3>
<div class="paragraph">
<p>Refer to the <strong>odgi</strong> issue tracker at <a href="https://github.com/pangenome/odgi/issues" class="bare">https://github.com/pangenome/odgi/issues</a>.</p>
</div>
</div>
<div class="sect2">
<h3 id="_authors_17">17.7. AUTHORS</h3>
<div class="paragraph">
<p><strong>odgi paths</strong> was written by Erik Garrison.</p>
</div>
</div>
</div>
</div>
<div class="sect1">
<h2 id="_odgi_prune1">18. odgi prune(1)</h2>
<div class="sectionbody">
<div class="sect2">
<h3 id="_name_18">18.1. NAME</h3>
<div class="paragraph">
<p>odgi_prune - remove complex parts of the graph</p>
</div>
</div>
<div class="sect2">
<h3 id="_synopsis_18">18.2. SYNOPSIS</h3>
<div class="paragraph">
<p><strong>odgi prune</strong> [<strong>-i, --idx</strong>=<em>FILE</em>] [<strong>-o, --out</strong>=<em>FILE</em>] [<em>OPTION</em>]&#8230;&#8203;</p>
</div>
</div>
<div class="sect2">
<h3 id="_description_18">18.3. DESCRIPTION</h3>
<div class="paragraph">
<p>The odgi prune(1) command can remove complex parts of a graph. One can drop paths, nodes by a certain kind of edge coverage,
edges and graph tips. Specifying a kmer length and a maximum number of furcations, the graph can be broken at edges not
fitting into these conditions.</p>
</div>
</div>
<div class="sect2">
<h3 id="_options_17">18.4. OPTIONS</h3>
<div class="sect3">
<h4 id="_graph_files_io_16">18.4.1. Graph Files IO</h4>
<div class="dlist">
<dl>
<dt class="hdlist1"><strong>-i, --idx</strong>=<em>FILE</em></dt>
<dd>
<p>File containing the succinct variation graph to load in. The file name usually ends with <em>.og</em>.</p>
</dd>
<dt class="hdlist1"><strong>-o, --out</strong>=<em>FILE</em></dt>
<dd>
<p>Write the pruned graph to <em>FILE</em>. The file name should end with <em>.og</em>.</p>
</dd>
</dl>
</div>
</div>
<div class="sect3">
<h4 id="_kmer_options_2">18.4.2. Kmer Options</h4>
<div class="dlist">
<dl>
<dt class="hdlist1"><strong>-k, --kmer-length</strong>=<em>N</em></dt>
<dd>
<p>The length of the kmers to consider.</p>
</dd>
<dt class="hdlist1"><strong>-e, --max-furcations</strong>=<em>N</em></dt>
<dd>
<p>Break at edges that would induce <em>N</em> many furcations in a kmer.</p>
</dd>
</dl>
</div>
</div>
<div class="sect3">
<h4 id="_node_options">18.4.3. Node Options</h4>
<div class="dlist">
<dl>
<dt class="hdlist1"><strong>-d, --max-degree</strong>=<em>N</em></dt>
<dd>
<p>Remove nodes that have a higher node degree than <em>N</em>.</p>
</dd>
<dt class="hdlist1"><strong>-c, --min-coverage</strong>=<em>N</em></dt>
<dd>
<p>Remove nodese covered by fewer than <em>N</em> number of path steps.</p>
</dd>
<dt class="hdlist1"><strong>-C, --max-coverage</strong>=<em>N</em></dt>
<dd>
<p>Remove nodes covered by more than <em>N</em> number of path steps.</p>
</dd>
<dt class="hdlist1"><strong>-T, --cut-tips</strong>=<em>N</em></dt>
<dd>
<p>Remove nodes which are graph tips.</p>
</dd>
</dl>
</div>
</div>
<div class="sect3">
<h4 id="_edge_options">18.4.4. Edge Options</h4>
<div class="dlist">
<dl>
<dt class="hdlist1"><strong>-E, --edge-coverage</strong></dt>
<dd>
<p>Remove edges outside of the minimum and maximum coverage rather than nodes. Only set this argument in combination with
[<strong>-c, --min-coverage</strong>=<em>N</em>] and [<strong>-C, --max-coverage</strong>=<em>N</em>].</p>
</dd>
<dt class="hdlist1"><strong>-b, --best-edges</strong>=<em>N</em></dt>
<dd>
<p>Only keep the <em>N</em> most covered inbound and output edges of each node.</p>
</dd>
</dl>
</div>
</div>
<div class="sect3">
<h4 id="_path_options">18.4.5. Path Options</h4>
<div class="dlist">
<dl>
<dt class="hdlist1"><strong>-D, --drop-paths</strong></dt>
<dd>
<p>Remove the paths from the graph.</p>
</dd>
</dl>
</div>
</div>
<div class="sect3">
<h4 id="_threading_11">18.4.6. Threading</h4>
<div class="dlist">
<dl>
<dt class="hdlist1"><strong>-t, --threads</strong>=<em>N</em></dt>
<dd>
<p>Number of threads to use.</p>
</dd>
</dl>
</div>
</div>
<div class="sect3">
<h4 id="_program_information_17">18.4.7. Program Information</h4>
<div class="dlist">
<dl>
<dt class="hdlist1"><strong>-h, --help</strong></dt>
<dd>
<p>Print a help message for <strong>odgi prune</strong>.</p>
</dd>
</dl>
</div>
</div>
</div>
<div class="sect2">
<h3 id="_exit_status_17">18.5. EXIT STATUS</h3>
<div class="dlist">
<dl>
<dt class="hdlist1"><strong>0</strong></dt>
<dd>
<p>Success.</p>
</dd>
<dt class="hdlist1"><strong>1</strong></dt>
<dd>
<p>Failure (syntax or usage error; parameter error; file processing failure; unexpected error).</p>
</dd>
</dl>
</div>
</div>
<div class="sect2">
<h3 id="_bugs_18">18.6. BUGS</h3>
<div class="paragraph">
<p>Refer to the <strong>odgi</strong> issue tracker at <a href="https://github.com/pangenome/odgi/issues" class="bare">https://github.com/pangenome/odgi/issues</a>.</p>
</div>
</div>
<div class="sect2">
<h3 id="_authors_18">18.7. AUTHORS</h3>
<div class="paragraph">
<p><strong>odgi prune</strong> was written by Erik Garrison.</p>
</div>
</div>
</div>
</div>
<div class="sect1">
<h2 id="_odgi_unchop1">19. odgi unchop(1)</h2>
<div class="sectionbody">
<div class="sect2">
<h3 id="_name_19">19.1. NAME</h3>
<div class="paragraph">
<p>odgi_unchop - merge unitigs into single nodes</p>
</div>
</div>
<div class="sect2">
<h3 id="_synopsis_19">19.2. SYNOPSIS</h3>
<div class="paragraph">
<p><strong>odgi unchop</strong> [<strong>-i, --idx</strong>=<em>FILE</em>] [<strong>-o, --out</strong>=<em>FILE</em>] [<em>OPTION</em>]&#8230;&#8203;</p>
</div>
</div>
<div class="sect2">
<h3 id="_description_19">19.3. DESCRIPTION</h3>
<div class="paragraph">
<p>The odgi unchop(1) command merges each unitig into a single node preserving the node order.</p>
</div>
</div>
<div class="sect2">
<h3 id="_options_18">19.4. OPTIONS</h3>
<div class="sect3">
<h4 id="_graph_files_io_17">19.4.1. Graph Files IO</h4>
<div class="dlist">
<dl>
<dt class="hdlist1"><strong>-i, --idx</strong>=<em>FILE</em></dt>
<dd>
<p>File containing the succinct variation graph to unchop. The file name usually ends with <em>.og</em>.</p>
</dd>
<dt class="hdlist1"><strong>-o, --out</strong>=<em>FILE</em></dt>
<dd>
<p>Write the unchopped dynamic succinct variation graph to this file. A file ending with <em>.og</em> is recommended.</p>
</dd>
</dl>
</div>
</div>
<div class="sect3">
<h4 id="_processing_information_8">19.4.2. Processing Information</h4>
<div class="dlist">
<dl>
<dt class="hdlist1"><strong>-d, --debug</strong></dt>
<dd>
<p>Print information about the process to stderr.</p>
</dd>
</dl>
</div>
</div>
<div class="sect3">
<h4 id="_threading_12">19.4.3. Threading</h4>
<div class="dlist">
<dl>
<dt class="hdlist1"><strong>-t, --threads</strong>=<em>N</em></dt>
<dd>
<p>Number of threads to use for the parallel operations.</p>
</dd>
</dl>
</div>
</div>
<div class="sect3">
<h4 id="_program_information_18">19.4.4. Program Information</h4>
<div class="dlist">
<dl>
<dt class="hdlist1"><strong>-h, --help</strong></dt>
<dd>
<p>Print a help message for <strong>odgi unchop</strong>.</p>
</dd>
</dl>
</div>
</div>
</div>
<div class="sect2">
<h3 id="_exit_status_18">19.5. EXIT STATUS</h3>
<div class="dlist">
<dl>
<dt class="hdlist1"><strong>0</strong></dt>
<dd>
<p>Success.</p>
</dd>
<dt class="hdlist1"><strong>1</strong></dt>
<dd>
<p>Failure (syntax or usage error; parameter error; file processing failure; unexpected error).</p>
</dd>
</dl>
</div>
</div>
<div class="sect2">
<h3 id="_bugs_19">19.6. BUGS</h3>
<div class="paragraph">
<p>Refer to the <strong>odgi</strong> issue tracker at <a href="https://github.com/pangenome/odgi/issues" class="bare">https://github.com/pangenome/odgi/issues</a>.</p>
</div>
</div>
<div class="sect2">
<h3 id="_authors_19">19.7. AUTHORS</h3>
<div class="paragraph">
<p><strong>odgi unchop</strong> was written by Erik Garrison and Andrea Guarracino.</p>
</div>
</div>
</div>
</div>
<div class="sect1">
<h2 id="_odgi_normalize1">20. odgi normalize(1)</h2>
<div class="sectionbody">
<div class="sect2">
<h3 id="_name_20">20.1. NAME</h3>
<div class="paragraph">
<p>odgi_normalize - compact unitigs and simplify redundant furcations</p>
</div>
</div>
<div class="sect2">
<h3 id="_synopsis_20">20.2. SYNOPSIS</h3>
<div class="paragraph">
<p><strong>odgi normalize</strong> [<strong>-i, --idx</strong>=<em>FILE</em>] [<strong>-o, --out</strong>=<em>FILE</em>] [<em>OPTION</em>]&#8230;&#8203;</p>
</div>
</div>
<div class="sect2">
<h3 id="_description_20">20.3. DESCRIPTION</h3>
<div class="paragraph">
<p>The odgi normalize(1) command <a href="#_odgi_unchop1">unchops</a> a given variation graph and simplifies redundant furcations.</p>
</div>
</div>
<div class="sect2">
<h3 id="_options_19">20.4. OPTIONS</h3>
<div class="sect3">
<h4 id="_graph_files_io_18">20.4.1. Graph Files IO</h4>
<div class="dlist">
<dl>
<dt class="hdlist1"><strong>-i, --idx</strong>=<em>FILE</em></dt>
<dd>
<p>File containing the succinct variation graph to normalize. The file name usually ends with <em>.og</em>.</p>
</dd>
<dt class="hdlist1"><strong>-o, --out</strong>=<em>FILE</em></dt>
<dd>
<p>Write the normalized dynamic succinct variation graph to this file. A file ending with <em>.og</em> is recommended.</p>
</dd>
<dt class="hdlist1"><strong>-I, --max-iterations</strong>=<em>N</em></dt>
<dd>
<p>Iterate the normalization up to <em>N</em> many times. The default is <em>10</em>.</p>
</dd>
</dl>
</div>
</div>
<div class="sect3">
<h4 id="_program_debugging">20.4.2. Program Debugging</h4>
<div class="dlist">
<dl>
<dt class="hdlist1"><strong>-d, --debug</strong></dt>
<dd>
<p>Print information about the normalization process to stdout.</p>
</dd>
</dl>
</div>
</div>
<div class="sect3">
<h4 id="_program_information_19">20.4.3. Program Information</h4>
<div class="dlist">
<dl>
<dt class="hdlist1"><strong>-h, --help</strong></dt>
<dd>
<p>Print a help message for <strong>odgi normalize</strong>.</p>
</dd>
</dl>
</div>
</div>
</div>
<div class="sect2">
<h3 id="_exit_status_19">20.5. EXIT STATUS</h3>
<div class="dlist">
<dl>
<dt class="hdlist1"><strong>0</strong></dt>
<dd>
<p>Success.</p>
</dd>
<dt class="hdlist1"><strong>1</strong></dt>
<dd>
<p>Failure (syntax or usage error; parameter error; file processing failure; unexpected error).</p>
</dd>
</dl>
</div>
</div>
<div class="sect2">
<h3 id="_bugs_20">20.6. BUGS</h3>
<div class="paragraph">
<p>Refer to the <strong>odgi</strong> issue tracker at <a href="https://github.com/pangenome/odgi/issues" class="bare">https://github.com/pangenome/odgi/issues</a>.</p>
</div>
</div>
<div class="sect2">
<h3 id="_authors_20">20.7. AUTHORS</h3>
<div class="paragraph">
<p><strong>odgi normalize</strong> was written by Erik Garrison.</p>
</div>
</div>
</div>
</div>
<div class="sect1">
<h2 id="_odgi_bin1">21. odgi bin(1)</h2>
<div class="sectionbody">
<div class="sect2">
<h3 id="_name_21">21.1. NAME</h3>
<div class="paragraph">
<p>odgi_bin - binning of pangenome sequence and path information in the graph</p>
</div>
</div>
<div class="sect2">
<h3 id="_synopsis_21">21.2. SYNOPSIS</h3>
<div class="paragraph">
<p><strong>odgi bin</strong> [<strong>-i, --idx</strong>=<em>FILE</em>] [<em>OPTION</em>]&#8230;&#8203;</p>
</div>
</div>
<div class="sect2">
<h3 id="_description_21">21.3. DESCRIPTION</h3>
<div class="paragraph">
<p>The odgi bin(1) command bins a given variation graph. The pangenome sequence, the one-time traversal of all nodes from smallest to
largest node identifier, can be summed up into bins of a specified size. For each bin, the path metainformation is summarized.
This enables a summarized view of gigabase scale graphs. Each step of a path is a bin and connected to its next bin via a link.
A link has a start bin identifier and an end bin identifier.<br>
The concept of odgi bin is also applied in odgi <a href="#_odgi_viz1">viz</a>.
A demonstration of how the odgi bin JSON output can be used for an interactive visualization is realized in the <a href="https://graph-genome.github.io/">Pantograph</a>
project. Per default, odgi bin writes the bins to stdout in a tab-delimited format: <strong>path.name</strong>, <strong>path.prefix</strong>, <strong>path.suffix</strong>,
<strong>bin</strong> (bin identifier), <strong>mean.cov</strong> (mean coverage of the path in this bin), <strong>mean.inv</strong> (mean inversion rate of this path in this bin),
<strong>mean.pos</strong> (mean nucleotide position of this path in this bin), <strong>first.nucl</strong> (first nucleotide position of this path in this bin),
<strong>last.nucl</strong> (last nucleotide position of this path in this bin). These nucleotide ranges might span positions that are not present in the bin. Example:
A range of 1-100 means that the first nucleotide has position 1 and the last has position 100, but nucleotide 45 could be located in
another bin. For an exact positional output, please specify [<strong>-j, --json</strong>].<br>
Running odgi bin in <a href="https://github.com/tpook92/HaploBlocker">HaploBlocker</a> mode, only arguments [<strong>-b, --haplo-blocker</strong>],
[<strong>-p[N], --haplo-blocker-min-paths[N]</strong>], and [<strong>-c[N], --haplo-blocker-min-coverage[N]</strong>] are required. A TSV is printed to stdout:
Each row corresponds to a node. Each column corresponds to a path. Each value is the coverage of a specific node of a specific path.</p>
</div>
</div>
<div class="sect2">
<h3 id="_options_20">21.4. OPTIONS</h3>
<div class="sect3">
<h4 id="_graph_files_io_19">21.4.1. Graph Files IO</h4>
<div class="dlist">
<dl>
<dt class="hdlist1"><strong>-i, --idx</strong>=<em>FILE</em></dt>
<dd>
<p>File containing the succinct variation graph to investigate the bin from. The file name usually ends with <em>.og</em>.</p>
</dd>
</dl>
</div>
</div>
<div class="sect3">
<h4 id="_fasta_options">21.4.2. FASTA Options</h4>
<div class="dlist">
<dl>
<dt class="hdlist1"><strong>-f, --fasta</strong>=<em>FILE</em></dt>
<dd>
<p>Write the pangenome sequence to <em>FILE</em> in FASTA format.</p>
</dd>
</dl>
</div>
</div>
<div class="sect3">
<h4 id="_bin_options">21.4.3. Bin Options</h4>
<div class="dlist">
<dl>
<dt class="hdlist1"><strong>-n, --number-bins</strong>=<em>N</em></dt>
<dd>
<p>The number of bins the pangenome sequence should be chopped up to.</p>
</dd>
<dt class="hdlist1"><strong>-w, --bin-width</strong>=<em>N</em></dt>
<dd>
<p>The bin width specifies the size of each bin.</p>
</dd>
<dt class="hdlist1"><strong>-D, --path-delim</strong>=<em>STRING</em></dt>
<dd>
<p>Annotate rows by prefix and suffix of this delimiter.</p>
</dd>
<dt class="hdlist1"><strong>-a, --aggregate-delim</strong></dt>
<dd>
<p>Aggregate on path prefix delimiter. Argument depends on [<strong>-D, --path-delim</strong>=<em>STRING</em>].</p>
</dd>
<dt class="hdlist1"><strong>-j, --json</strong></dt>
<dd>
<p>Print bins and links to stdout in pseudo JSON format. Each line is a valid JSON object, but the whole file is not a valid JSON!
First, each bin including its pangenome sequence is printed to stdout per line. Second, for each path in the graph, its
traversed bins including metainformation: <strong>bin</strong> (bin identifier), <strong>mean.cov</strong> (mean coverage of the path in this bin), <strong>mean.inv</strong> (mean inversion rate of this path in this bin),
<strong>mean.pos</strong> (mean nucleotide position of this path in this bin), and an array of ranges determining the nucleotide position
of the path in this bin. Switching first and last nucleotide in a range represents a complement reverse
orientation of that particular sequence.</p>
</dd>
<dt class="hdlist1"><strong>-s, --no-seqs</strong></dt>
<dd>
<p>If [<strong>-j, --json</strong>] is set, no nucleotide sequences will be printed to stdout in order to save disk space.</p>
</dd>
<dt class="hdlist1"><strong>-g, --no-gap-links</strong></dt>
<dd>
<p>We divide links into 2 classes:</p>
<div class="olist arabic">
<ol class="arabic">
<li>
<p>the links which help to follow complex variations. They need to be drawn, else one could not follow the sequence of a path.</p>
</li>
<li>
<p>the links helping to follow simple variations. These links are called <strong>gap-links</strong>. Such links solely connecting a
path from left to right may not be relevant to understand a path&#8217;s traversal through the bins. Therefore, when this option
is set, the gap-links are left out saving disk space</p>
</li>
</ol>
</div>
</dd>
</dl>
</div>
</div>
<div class="sect3">
<h4 id="_haploblocker_options">21.4.4. HaploBlocker Options</h4>
<div class="dlist">
<dl>
<dt class="hdlist1"><strong>-b, --haplo-blocker</strong></dt>
<dd>
<p>Write a TSV to stdout formatted in a way ready for HaploBlocker: Each row corresponds to a node. Each column corresponds to a path.
Each value is the coverage of a specific node of a specific path.</p>
</dd>
<dt class="hdlist1"><strong>-p[N], --haplo-blocker-min-paths[N]</strong></dt>
<dd>
<p>Specify the minimum number of paths that need to be present in the bin to actually report that bin. The default value is 1.</p>
</dd>
<dt class="hdlist1"><strong>-c[N], --haplo-blocker-min-coverage[N]</strong></dt>
<dd>
<p>Specify the minimum coverage a path needs to have in a bin to actually report that bin. The default value is 1.</p>
</dd>
</dl>
</div>
</div>
<div class="sect3">
<h4 id="_program_information_20">21.4.5. Program Information</h4>
<div class="dlist">
<dl>
<dt class="hdlist1"><strong>-h, --help</strong></dt>
<dd>
<p>Print a help message for <strong>odgi bin</strong>.</p>
</dd>
<dt class="hdlist1"><strong>-P, --progress</strong></dt>
<dd>
<p>Write the current progress to stderr.</p>
</dd>
</dl>
</div>
</div>
</div>
<div class="sect2">
<h3 id="_exit_status_20">21.5. EXIT STATUS</h3>
<div class="dlist">
<dl>
<dt class="hdlist1"><strong>0</strong></dt>
<dd>
<p>Success.</p>
</dd>
<dt class="hdlist1"><strong>1</strong></dt>
<dd>
<p>Failure (syntax or usage error; parameter error; file processing failure; unexpected error).</p>
</dd>
</dl>
</div>
</div>
<div class="sect2">
<h3 id="_bugs_21">21.6. BUGS</h3>
<div class="paragraph">
<p>Refer to the <strong>odgi</strong> issue tracker at <a href="https://github.com/pangenome/odgi/issues" class="bare">https://github.com/pangenome/odgi/issues</a>.</p>
</div>
</div>
<div class="sect2">
<h3 id="_authors_21">21.7. AUTHORS</h3>
<div class="paragraph">
<p><strong>odgi bin</strong> was written by Erik Garrison and Simon Heumos</p>
</div>
</div>
</div>
</div>
<div class="sect1">
<h2 id="_odgi_matrix1">22. odgi matrix(1)</h2>
<div class="sectionbody">
<div class="sect2">
<h3 id="_name_22">22.1. NAME</h3>
<div class="paragraph">
<p>odgi_matrix - write the graph topology in sparse matrix formats</p>
</div>
</div>
<div class="sect2">
<h3 id="_synopsis_22">22.2. SYNOPSIS</h3>
<div class="paragraph">
<p><strong>odgi matrix</strong> [<strong>-i, --idx</strong>=<em>FILE</em>] [<em>OPTION</em>]&#8230;&#8203;</p>
</div>
</div>
<div class="sect2">
<h3 id="_description_22">22.3. DESCRIPTION</h3>
<div class="paragraph">
<p>The odgi matrix(1) command generates a sparse matrix format out of the graph topology of a given variation graph.</p>
</div>
</div>
<div class="sect2">
<h3 id="_options_21">22.4. OPTIONS</h3>
<div class="sect3">
<h4 id="_graph_files_io_20">22.4.1. Graph Files IO</h4>
<div class="dlist">
<dl>
<dt class="hdlist1"><strong>-i, --idx</strong>=<em>FILE</em></dt>
<dd>
<p>File containing the succinct variation graph to create the sparse matrix from. The file name usually ends with <em>.og</em>.</p>
</dd>
</dl>
</div>
</div>
<div class="sect3">
<h4 id="_matrix_options">22.4.2. Matrix Options</h4>
<div class="dlist">
<dl>
<dt class="hdlist1"><strong>-e, --edge-depth-weight</strong></dt>
<dd>
<p>Weigh edges by their path depth.</p>
</dd>
<dt class="hdlist1"><strong>-d, --delta-weight</strong></dt>
<dd>
<p>Weigh edges by their inverse id delta.</p>
</dd>
</dl>
</div>
</div>
<div class="sect3">
<h4 id="_program_information_21">22.4.3. Program Information</h4>
<div class="dlist">
<dl>
<dt class="hdlist1"><strong>-h, --help</strong></dt>
<dd>
<p>Print a help message for <strong>odgi matrix</strong>.</p>
</dd>
</dl>
</div>
</div>
</div>
<div class="sect2">
<h3 id="_exit_status_21">22.5. EXIT STATUS</h3>
<div class="dlist">
<dl>
<dt class="hdlist1"><strong>0</strong></dt>
<dd>
<p>Success.</p>
</dd>
<dt class="hdlist1"><strong>1</strong></dt>
<dd>
<p>Failure (syntax or usage error; parameter error; file processing failure; unexpected error).</p>
</dd>
</dl>
</div>
</div>
<div class="sect2">
<h3 id="_bugs_22">22.6. BUGS</h3>
<div class="paragraph">
<p>Refer to the <strong>odgi</strong> issue tracker at <a href="https://github.com/pangenome/odgi/issues" class="bare">https://github.com/pangenome/odgi/issues</a>.</p>
</div>
</div>
<div class="sect2">
<h3 id="_authors_22">22.7. AUTHORS</h3>
<div class="paragraph">
<p><strong>odgi matrix</strong> was written by Erik Garrison.</p>
</div>
</div>
</div>
</div>
<div class="sect1">
<h2 id="_odgi_chop1">23. odgi chop(1)</h2>
<div class="sectionbody">
<div class="sect2">
<h3 id="_name_23">23.1. NAME</h3>
<div class="paragraph">
<p>odgi_chop - divide nodes into smaller pieces</p>
</div>
</div>
<div class="sect2">
<h3 id="_synopsis_23">23.2. SYNOPSIS</h3>
<div class="paragraph">
<p><strong>odgi chop</strong> [<strong>-i, --idx</strong>=<em>FILE</em>] [<strong>-o, --out</strong>=<em>FILE</em>] [<strong>-c, --chop-to</strong>=<em>N</em>] [<em>OPTION</em>]&#8230;&#8203;</p>
</div>
</div>
<div class="sect2">
<h3 id="_description_23">23.3. DESCRIPTION</h3>
<div class="paragraph">
<p>The odgi chop(1) command chops long nodes into short ones while preserving the graph topology and node order.</p>
</div>
</div>
<div class="sect2">
<h3 id="_options_22">23.4. OPTIONS</h3>
<div class="sect3">
<h4 id="_graph_files_io_21">23.4.1. Graph Files IO</h4>
<div class="dlist">
<dl>
<dt class="hdlist1"><strong>-i, --idx</strong>=<em>FILE</em></dt>
<dd>
<p>File containing the succinct variation graph to chop. The file name usually ends with <em>.og</em>.</p>
</dd>
<dt class="hdlist1"><strong>-o, --out</strong>=<em>FILE</em></dt>
<dd>
<p>Write the choped succinct variation graph to <em>FILE</em>. The file name usually ends with <em>.og</em>.</p>
</dd>
</dl>
</div>
</div>
<div class="sect3">
<h4 id="_chop_options">23.4.2. Chop Options</h4>
<div class="dlist">
<dl>
<dt class="hdlist1"><strong>-c, --chop-to</strong>=<em>N</em></dt>
<dd>
<p>Divide nodes that longer than <em>N</em> into nodes no longer than <em>N</em> while maintaining graph topology.</p>
</dd>
</dl>
</div>
</div>
<div class="sect3">
<h4 id="_threading_13">23.4.3. Threading</h4>
<div class="dlist">
<dl>
<dt class="hdlist1"><strong>-t, --threads</strong>=<em>N</em></dt>
<dd>
<p>Number of threads to use for the parallel operations.</p>
</dd>
</dl>
</div>
</div>
<div class="sect3">
<h4 id="_processing_information_9">23.4.4. Processing Information</h4>
<div class="dlist">
<dl>
<dt class="hdlist1"><strong>-d, --debug</strong></dt>
<dd>
<p>Print information about the process to stderr.</p>
</dd>
</dl>
</div>
</div>
<div class="sect3">
<h4 id="_program_information_22">23.4.5. Program Information</h4>
<div class="dlist">
<dl>
<dt class="hdlist1"><strong>-h, --help</strong></dt>
<dd>
<p>Print a help message for <strong>odgi chop</strong>.</p>
</dd>
</dl>
</div>
</div>
</div>
<div class="sect2">
<h3 id="_exit_status_22">23.5. EXIT STATUS</h3>
<div class="dlist">
<dl>
<dt class="hdlist1"><strong>0</strong></dt>
<dd>
<p>Success.</p>
</dd>
<dt class="hdlist1"><strong>1</strong></dt>
<dd>
<p>Failure (syntax or usage error; parameter error; file processing failure; unexpected error).</p>
</dd>
</dl>
</div>
</div>
<div class="sect2">
<h3 id="_bugs_23">23.6. BUGS</h3>
<div class="paragraph">
<p>Refer to the <strong>odgi</strong> issue tracker at <a href="https://github.com/pangenome/odgi/issues" class="bare">https://github.com/pangenome/odgi/issues</a>.</p>
</div>
</div>
<div class="sect2">
<h3 id="_authors_23">23.7. AUTHORS</h3>
<div class="paragraph">
<p><strong>odgi chop</strong> was written by Erik Garrison and Andrea Guarracino.</p>
</div>
</div>
</div>
</div>
<div class="sect1">
<h2 id="_odgi_layout1">24. odgi layout(1)</h2>
<div class="sectionbody">
<div class="sect2">
<h3 id="_name_24">24.1. NAME</h3>
<div class="paragraph">
<p>odgi_layout - use SGD to make 2D layouts of the graph</p>
</div>
</div>
<div class="sect2">
<h3 id="_synopsis_24">24.2. SYNOPSIS</h3>
<div class="paragraph">
<p><strong>odgi layout</strong> [<strong>-i, --idx</strong>=<em>FILE</em>] [<strong>-o, --out</strong>=<em>FILE</em>] [<em>OPTION</em>]&#8230;&#8203;</p>
</div>
</div>
<div class="sect2">
<h3 id="_description_24">24.3. DESCRIPTION</h3>
<div class="paragraph">
<p>The odgi layout(1) command computes 2D layouts of the graph using stochastic gradient descent (SGD). The input graph must be sorted
and id-compacted. The algorithm itself is described in <a href="https://arxiv.org/abs/1710.04626">Graph Drawing by Stochastic Gradient Descent</a>.
The force-directed graph drawing algorithm minimizes the graph&#8217;s energy function or stress level.
It applies SGD to move a single pair of nodes at a time.</p>
</div>
</div>
<div class="sect2">
<h3 id="_options_23">24.4. OPTIONS</h3>
<div class="sect3">
<h4 id="_graph_files_io_22">24.4.1. Graph Files IO</h4>
<div class="dlist">
<dl>
<dt class="hdlist1"><strong>-i, --idx</strong>=<em>FILE</em></dt>
<dd>
<p>File containing the succinct variation graph to layout. The file name usually ends with <em>.og</em>.</p>
</dd>
<dt class="hdlist1"><strong>-o, --out</strong>=<em>FILE</em></dt>
<dd>
<p>Write the rendered layout in SVG format to <em>FILE</em>.</p>
</dd>
</dl>
</div>
</div>
<div class="sect3">
<h4 id="_sgd_options">24.4.2. SGD Options</h4>
<div class="dlist">
<dl>
<dt class="hdlist1"><strong>-m, --iter-max</strong>=<em>N</em></dt>
<dd>
<p>The maximum number of iterations to run the layout. Default is <em>30</em>.</p>
</dd>
<dt class="hdlist1"><strong>-p, --n-pivots</strong>=<em>N</em></dt>
<dd>
<p>The number of pivots for sparse layout. Default is <em>0</em> leading to a non-sparse layout.</p>
</dd>
<dt class="hdlist1"><strong>-e, --eps</strong>=<em>N</em></dt>
<dd>
<p>The learning rate for SGD layout. Default is <em>0.01</em>.</p>
</dd>
</dl>
</div>
</div>
<div class="sect3">
<h4 id="_svg_options">24.4.3. SVG Options</h4>
<div class="dlist">
<dl>
<dt class="hdlist1"><strong>-x, --x-padding</strong>=<em>N</em></dt>
<dd>
<p>The padding between the connected component layouts. Default is <em>10.0</em>.</p>
</dd>
<dt class="hdlist1"><strong>-R, --render-scale</strong>=<em>N</em></dt>
<dd>
<p>SVG scaling Default is <em>5.0</em>.</p>
</dd>
</dl>
</div>
</div>
<div class="sect3">
<h4 id="_processing_information_10">24.4.4. Processing Information</h4>
<div class="dlist">
<dl>
<dt class="hdlist1"><strong>-d, --debug</strong></dt>
<dd>
<p>Print information about the components to stdout.</p>
</dd>
</dl>
</div>
</div>
<div class="sect3">
<h4 id="_program_information_23">24.4.5. Program Information</h4>
<div class="dlist">
<dl>
<dt class="hdlist1"><strong>-h, --help</strong></dt>
<dd>
<p>Print a help message for <strong>odgi layout</strong>.</p>
</dd>
</dl>
</div>
</div>
</div>
<div class="sect2">
<h3 id="_exit_status_23">24.5. EXIT STATUS</h3>
<div class="dlist">
<dl>
<dt class="hdlist1"><strong>0</strong></dt>
<dd>
<p>Success.</p>
</dd>
<dt class="hdlist1"><strong>1</strong></dt>
<dd>
<p>Failure (syntax or usage error; parameter error; file processing failure; unexpected error).</p>
</dd>
</dl>
</div>
</div>
<div class="sect2">
<h3 id="_bugs_24">24.6. BUGS</h3>
<div class="paragraph">
<p>Refer to the <strong>odgi</strong> issue tracker at <a href="https://github.com/pangenome/odgi/issues" class="bare">https://github.com/pangenome/odgi/issues</a>.</p>
</div>
</div>
<div class="sect2">
<h3 id="_authors_24">24.7. AUTHORS</h3>
<div class="paragraph">
<p><strong>odgi layout</strong> was written by Erik Garrison, Andrea Guarracino, and Simon Heumos.</p>
</div>
</div>
</div>
</div>
<div class="sect1">
<h2 id="_odgi_flatten1">25. odgi flatten(1)</h2>
<div class="sectionbody">
<div class="sect2">
<h3 id="_name_25">25.1. NAME</h3>
<div class="paragraph">
<p>odgi_flatten - generate linearization of the graph</p>
</div>
</div>
<div class="sect2">
<h3 id="_synopsis_25">25.2. SYNOPSIS</h3>
<div class="paragraph">
<p><strong>odgi flatten</strong> [<strong>-i, --idx</strong>=<em>FILE</em>] [<em>OPTION</em>]&#8230;&#8203;</p>
</div>
</div>
<div class="sect2">
<h3 id="_description_25">25.3. DESCRIPTION</h3>
<div class="paragraph">
<p>The odgi flatten(1) command projects the graph sequence and paths into FASTA and BED.</p>
</div>
</div>
<div class="sect2">
<h3 id="_options_24">25.4. OPTIONS</h3>
<div class="sect3">
<h4 id="_graph_files_io_23">25.4.1. Graph Files IO</h4>
<div class="dlist">
<dl>
<dt class="hdlist1"><strong>-i, --idx</strong>=<em>FILE</em></dt>
<dd>
<p>File containing the succinct variation graph to flatten. The file name usually ends with <em>.og</em>.</p>
</dd>
</dl>
</div>
</div>
<div class="sect3">
<h4 id="_output_options">25.4.2. Output Options</h4>
<div class="dlist">
<dl>
<dt class="hdlist1"><strong>-f, --fasta</strong>=<em>FILE</em></dt>
<dd>
<p>Write the concatenated node sequences in FASTA format to <em>FILE</em>.</p>
</dd>
<dt class="hdlist1"><strong>-n, --name-seq</strong>=<em>STRING</em></dt>
<dd>
<p>The name to use for the concatenated graph sequence. Default is the name of the input file which was specified via [<strong>-i, --idx</strong>=<em>FILE</em>].</p>
</dd>
<dt class="hdlist1"><strong>-b, --bed</strong>=<em>FILE</em></dt>
<dd>
<p>Write the mapping between graph paths and the linearized FASTA sequence in BED format to <em>FILE</em>.</p>
</dd>
</dl>
</div>
</div>
<div class="sect3">
<h4 id="_program_information_24">25.4.3. Program Information</h4>
<div class="dlist">
<dl>
<dt class="hdlist1"><strong>-h, --help</strong></dt>
<dd>
<p>Print a help message for <strong>odgi flatten</strong>.</p>
</dd>
</dl>
</div>
</div>
</div>
<div class="sect2">
<h3 id="_exit_status_24">25.5. EXIT STATUS</h3>
<div class="dlist">
<dl>
<dt class="hdlist1"><strong>0</strong></dt>
<dd>
<p>Success.</p>
</dd>
<dt class="hdlist1"><strong>1</strong></dt>
<dd>
<p>Failure (syntax or usage error; parameter error; file processing failure; unexpected error).</p>
</dd>
</dl>
</div>
</div>
<div class="sect2">
<h3 id="_bugs_25">25.6. BUGS</h3>
<div class="paragraph">
<p>Refer to the <strong>odgi</strong> issue tracker at <a href="https://github.com/pangenome/odgi/issues" class="bare">https://github.com/pangenome/odgi/issues</a>.</p>
</div>
</div>
<div class="sect2">
<h3 id="_authors_25">25.7. AUTHORS</h3>
<div class="paragraph">
<p><strong>odgi flatten</strong> was written by Erik Garrison.</p>
</div>
</div>
</div>
</div>
<div class="sect1">
<h2 id="_odgi_break1">26. odgi break(1)</h2>
<div class="sectionbody">
<div class="sect2">
<h3 id="_name_26">26.1. NAME</h3>
<div class="paragraph">
<p>odgi_break - break cycles in the graph and drop its paths</p>
</div>
</div>
<div class="sect2">
<h3 id="_synopsis_26">26.2. SYNOPSIS</h3>
<div class="paragraph">
<p><strong>odgi break</strong> [<strong>-i, --idx</strong>=<em>FILE</em>] [<strong>-o, --out</strong>=<em>FILE</em>] [<em>OPTION</em>]&#8230;&#8203;</p>
</div>
</div>
<div class="sect2">
<h3 id="_description_26">26.3. DESCRIPTION</h3>
<div class="paragraph">
<p>The odgi break(1) command finds cycles in a graph via <a href="https://en.wikipedia.org/wiki/Breadth-first_search">breadth-first search (BFS)</a> and breaks them, also dropping
the graph&#8217;s paths.</p>
</div>
</div>
<div class="sect2">
<h3 id="_options_25">26.4. OPTIONS</h3>
<div class="sect3">
<h4 id="_graph_files_io_24">26.4.1. Graph Files IO</h4>
<div class="dlist">
<dl>
<dt class="hdlist1"><strong>-i, --idx</strong>=<em>FILE</em></dt>
<dd>
<p>File containing the succinct variation graph to break. The file name usually ends with <em>.og</em>.</p>
</dd>
<dt class="hdlist1"><strong>-o, --out</strong>=<em>FILE</em></dt>
<dd>
<p>Write the broken graph to <em>FILE</em>.</p>
</dd>
</dl>
</div>
</div>
<div class="sect3">
<h4 id="_cycle_options">26.4.2. Cycle Options</h4>
<div class="dlist">
<dl>
<dt class="hdlist1"><strong>-c, --cycle-max-bp</strong>=<em>N</em></dt>
<dd>
<p>The maximum cycle length at which to break.</p>
</dd>
<dt class="hdlist1"><strong>-s, --max-search-bp</strong>=<em>N</em></dt>
<dd>
<p>The maximum search space of each BFS given in number of base pairs.</p>
</dd>
<dt class="hdlist1"><strong>-u, --repeat-up-to</strong>=<em>N</em></dt>
<dd>
<p>Iterate cycle breaking up to <em>N</em> times or stop if no new edges are removed.</p>
</dd>
<dt class="hdlist1"><strong>-d, --show</strong></dt>
<dd>
<p>Print the edges we would remove to stdout.</p>
</dd>
</dl>
</div>
</div>
<div class="sect3">
<h4 id="_program_information_25">26.4.3. Program Information</h4>
<div class="dlist">
<dl>
<dt class="hdlist1"><strong>-h, --help</strong></dt>
<dd>
<p>Print a help message for <strong>odgi break</strong>.</p>
</dd>
</dl>
</div>
</div>
</div>
<div class="sect2">
<h3 id="_exit_status_25">26.5. EXIT STATUS</h3>
<div class="dlist">
<dl>
<dt class="hdlist1"><strong>0</strong></dt>
<dd>
<p>Success.</p>
</dd>
<dt class="hdlist1"><strong>1</strong></dt>
<dd>
<p>Failure (syntax or usage error; parameter error; file processing failure; unexpected error).</p>
</dd>
</dl>
</div>
</div>
<div class="sect2">
<h3 id="_bugs_26">26.6. BUGS</h3>
<div class="paragraph">
<p>Refer to the <strong>odgi</strong> issue tracker at <a href="https://github.com/pangenome/odgi/issues" class="bare">https://github.com/pangenome/odgi/issues</a>.</p>
</div>
</div>
<div class="sect2">
<h3 id="_authors_26">26.7. AUTHORS</h3>
<div class="paragraph">
<p><strong>odgi break</strong> was written by Erik Garrison.</p>
</div>
</div>
</div>
</div>
<div class="sect1">
<h2 id="_odgi_pathindex1">27. odgi pathindex(1)</h2>
<div class="sectionbody">
<div class="sect2">
<h3 id="_name_27">27.1. NAME</h3>
<div class="paragraph">
<p>odgi_pathindex - create a path index for a given path</p>
</div>
</div>
<div class="sect2">
<h3 id="_synopsis_27">27.2. SYNOPSIS</h3>
<div class="paragraph">
<p><strong>odgi pathindex</strong> [<strong>-i, --idx</strong>=<em>FILE</em>] [<strong>-o, --out</strong>=<em>FILE</em>] [<em>OPTION</em>]&#8230;&#8203;</p>
</div>
</div>
<div class="sect2">
<h3 id="_description_27">27.3. DESCRIPTION</h3>
<div class="paragraph">
<p>The odgi pathindex(1) command generates a path index of a graph. It uses succinct data structures to encode the index.
The path index represents a subset of the features of a fully realized <a href="https://github.com/vgteam/xg">xg index</a>. Having a path index, we can use
odgi <a href="#_odgi_panpos1">panpos</a> to go from <strong>path:position</strong> &#8594; <strong>pangenome:position</strong> which is important when
navigating large graphs in an interactive manner like in the <a href="https://graph-genome.github.io/">Pantograph</a> project.</p>
</div>
</div>
<div class="sect2">
<h3 id="_options_26">27.4. OPTIONS</h3>
<div class="sect3">
<h4 id="_graph_files_io_25">27.4.1. Graph Files IO</h4>
<div class="dlist">
<dl>
<dt class="hdlist1"><strong>-i, --idx</strong>=<em>FILE</em></dt>
<dd>
<p>File containing the succinct variation graph to generate a path index from. The file name usually ends with <em>.og</em>.</p>
</dd>
<dt class="hdlist1"><strong>-o, --out</strong>=<em>FILE</em></dt>
<dd>
<p>Write the path index to <em>FILE</em>.</p>
</dd>
</dl>
</div>
</div>
<div class="sect3">
<h4 id="_program_information_26">27.4.2. Program Information</h4>
<div class="dlist">
<dl>
<dt class="hdlist1"><strong>-h, --help</strong></dt>
<dd>
<p>Print a help message for <strong>odgi pathindex</strong>.</p>
</dd>
</dl>
</div>
</div>
</div>
<div class="sect2">
<h3 id="_exit_status_26">27.5. EXIT STATUS</h3>
<div class="dlist">
<dl>
<dt class="hdlist1"><strong>0</strong></dt>
<dd>
<p>Success.</p>
</dd>
<dt class="hdlist1"><strong>1</strong></dt>
<dd>
<p>Failure (syntax or usage error; parameter error; file processing failure; unexpected error).</p>
</dd>
</dl>
</div>
</div>
<div class="sect2">
<h3 id="_bugs_27">27.6. BUGS</h3>
<div class="paragraph">
<p>Refer to the <strong>odgi</strong> issue tracker at <a href="https://github.com/pangenome/odgi/issues" class="bare">https://github.com/pangenome/odgi/issues</a>.</p>
</div>
</div>
<div class="sect2">
<h3 id="_authors_27">27.7. AUTHORS</h3>
<div class="paragraph">
<p><strong>odgi pathindex</strong> was written by Simon Heumos.</p>
</div>
</div>
</div>
</div>
<div class="sect1">
<h2 id="_odgi_panpos1">28. odgi panpos(1)</h2>
<div class="sectionbody">
<div class="sect2">
<h3 id="_name_28">28.1. NAME</h3>
<div class="paragraph">
<p>odgi_panpos - get the pangenome position of a given path and nucleotide position (1-based)</p>
</div>
</div>
<div class="sect2">
<h3 id="_synopsis_28">28.2. SYNOPSIS</h3>
<div class="paragraph">
<p><strong>odgi panpos</strong> [<strong>-i, --idx</strong>=<em>FILE</em>] [<strong>-p, --path</strong>=<em>STRING</em>] [<strong>-n, --nuc-pos</strong>=<em>N</em>] [<em>OPTION</em>]&#8230;&#8203;</p>
</div>
</div>
<div class="sect2">
<h3 id="_description_28">28.3. DESCRIPTION</h3>
<div class="paragraph">
<p>The odgi panpos(1) command give a pangenome position for a given path and nucleotide position. It requires a path index,
which can be created with odgi <a href="#_odgi_pathindex1">pathindex</a>. Going from <strong>path:position</strong> &#8594; <strong>pangenome:position</strong> is important when
navigating large graphs in an interactive manner like in the <a href="https://graph-genome.github.io/">Pantograph</a> project. All
input and output positions are 1-based.</p>
</div>
</div>
<div class="sect2">
<h3 id="_options_27">28.4. OPTIONS</h3>
<div class="sect3">
<h4 id="_graph_files_io_26">28.4.1. Graph Files IO</h4>
<div class="dlist">
<dl>
<dt class="hdlist1"><strong>-i, --idx</strong>=<em>FILE</em></dt>
<dd>
<p>File containing the succinct variation graph index to find the pangenome position in. The file name usually ends with <em>.xp</em>.</p>
</dd>
</dl>
</div>
</div>
<div class="sect3">
<h4 id="_position_options">28.4.2. Position Options</h4>
<div class="dlist">
<dl>
<dt class="hdlist1"><strong>-p, --path</strong>=<em>STRING</em></dt>
<dd>
<p>The path name of the query.</p>
</dd>
<dt class="hdlist1"><strong>-n, --nuc-pos</strong>=<em>STRING</em></dt>
<dd>
<p>The nucleotide sequence of the query.</p>
</dd>
</dl>
</div>
</div>
<div class="sect3">
<h4 id="_program_information_27">28.4.3. Program Information</h4>
<div class="dlist">
<dl>
<dt class="hdlist1"><strong>-h, --help</strong></dt>
<dd>
<p>Print a help message for <strong>odgi panpos</strong>.</p>
</dd>
</dl>
</div>
</div>
</div>
<div class="sect2">
<h3 id="_exit_status_27">28.5. EXIT STATUS</h3>
<div class="dlist">
<dl>
<dt class="hdlist1"><strong>0</strong></dt>
<dd>
<p>Success.</p>
</dd>
<dt class="hdlist1"><strong>1</strong></dt>
<dd>
<p>Failure (syntax or usage error; parameter error; file processing failure; unexpected error).</p>
</dd>
</dl>
</div>
</div>
<div class="sect2">
<h3 id="_bugs_28">28.6. BUGS</h3>
<div class="paragraph">
<p>Refer to the <strong>odgi</strong> issue tracker at <a href="https://github.com/pangenome/odgi/issues" class="bare">https://github.com/pangenome/odgi/issues</a>.</p>
</div>
</div>
<div class="sect2">
<h3 id="_authors_28">28.7. AUTHORS</h3>
<div class="paragraph">
<p><strong>odgi panpos</strong> was written by Simon Heumos.</p>
</div>
</div>
</div>
</div>
<div class="sect1">
<h2 id="_odgi_position1">29. odgi position(1)</h2>
<div class="sectionbody">
<div class="sect2">
<h3 id="_name_29">29.1. NAME</h3>
<div class="paragraph">
<p>odgi_position - position parts of the graph as defined by query criteria</p>
</div>
</div>
<div class="sect2">
<h3 id="_synopsis_29">29.2. SYNOPSIS</h3>
<div class="paragraph">
<p><strong>odgi position</strong> [<strong>-i, --target</strong>=<em>FILE</em>] [<em>OPTION</em>]&#8230;&#8203;</p>
</div>
</div>
<div class="sect2">
<h3 id="_description_29">29.3. DESCRIPTION</h3>
<div class="paragraph">
<p>The odgi position(1) command translates positions and coordinate ranges between nodes and embedded paths.
It provides liftover functionality, allowing us to translate a position between any reference paths embedded in the <code>-i, --target</code> graph.
We can additionally project coordinates and annotations from a source graph <code>-x, --source</code> into the <code>target</code>.
When completing this "graph lift", the intersecting set of paths in the two graphs are used to complete the coordinate projection.</p>
</div>
</div>
<div class="sect2">
<h3 id="_options_28">29.4. OPTIONS</h3>
<div class="sect3">
<h4 id="_graph_files_io_27">29.4.1. Graph Files IO</h4>
<div class="dlist">
<dl>
<dt class="hdlist1"><strong>-i, --target</strong>=<em>FILE</em></dt>
<dd>
<p>Describe positions in this graph.</p>
</dd>
<dt class="hdlist1"><strong>-x, --source</strong>=<em>FILE</em></dt>
<dd>
<p>  Translate positions from this graph into the target graph using common <code>--lift-paths</code> shared between both graphs [default: use the same source/target
graph]</p>
</dd>
</dl>
</div>
</div>
<div class="sect3">
<h4 id="_position_options_2">29.4.2. Position Options</h4>
<div class="dlist">
<dl>
<dt class="hdlist1"><strong>-r, --ref-paths</strong>=<em>STRING</em></dt>
<dd>
<p>Translate the given positions into positions relative to this reference path.</p>
</dd>
<dt class="hdlist1"><strong>-R, --ref-paths</strong>=<em>FILE</em></dt>
<dd>
<p>Use the ref-paths in FILE.</p>
</dd>
<dt class="hdlist1"><strong>-l, --lift-path</strong>=<em>STRING</em></dt>
<dd>
<p>  Lift positions from <code>--source</code> to <code>--target</code> via coordinates in this path common to both graphs [default: all common paths
between <code>--source</code> and <code>--target</code>].</p>
</dd>
<dt class="hdlist1"><strong>-g, --graph-pos</strong>=<em>[[node_id]<strong class="">]</strong>]</em></dt>
<dd>
<p>A graph position, e.g. 42,10,+ or 302,0,-.</p>
</dd>
<dt class="hdlist1"><strong>-F, --path-pos-file</strong>=<em>FILE</em></dt>
<dd>
<p>A file with one path position per line.</p>
</dd>
<dt class="hdlist1"><strong>-b, --bed-input</strong>=<em>FILE</em></dt>
<dd>
<p>A BED file of ranges in paths in the graph to lift into the target graph <code>-v</code>, <code>--give-graph-pos</code> emit graph positions.</p>
</dd>
<dt class="hdlist1"><strong>-v, --give-graph-pos</strong></dt>
<dd>
<p>Emit graph positions (node,offset,strand) rather than path positions.</p>
</dd>
<dt class="hdlist1"><strong>-d, --search-radius</strong>=<em>STRING</em></dt>
<dd>
<p>Limit coordinate conversion breadth-first search up to DISTANCE bp from each given position [default: 10000].</p>
</dd>
</dl>
</div>
</div>
<div class="sect3">
<h4 id="_threading_14">29.4.3. Threading</h4>
<div class="dlist">
<dl>
<dt class="hdlist1"><strong>-t, --threads</strong>=<em>N</em></dt>
<dd>
<p>Number of threads to use.</p>
</dd>
</dl>
</div>
</div>
<div class="sect3">
<h4 id="_program_information_28">29.4.4. Program Information</h4>
<div class="dlist">
<dl>
<dt class="hdlist1"><strong>-h, --help</strong></dt>
<dd>
<p>Print a help message for <strong>odgi position</strong>.</p>
</dd>
</dl>
</div>
</div>
</div>
<div class="sect2">
<h3 id="_exit_status_28">29.5. EXIT STATUS</h3>
<div class="dlist">
<dl>
<dt class="hdlist1"><strong>0</strong></dt>
<dd>
<p>Success.</p>
</dd>
<dt class="hdlist1"><strong>1</strong></dt>
<dd>
<p>Failure (syntax or usage error; parameter error; file processing failure; unexpected error).</p>
</dd>
</dl>
</div>
</div>
<div class="sect2">
<h3 id="_bugs_29">29.6. BUGS</h3>
<div class="paragraph">
<p>Refer to the <strong>odgi</strong> issue tracker at <a href="https://github.com/pangenome/odgi/issues" class="bare">https://github.com/pangenome/odgi/issues</a>.</p>
</div>
</div>
<div class="sect2">
<h3 id="_authors_29">29.7. AUTHORS</h3>
<div class="paragraph">
<p><strong>odgi position</strong> was written by Erik Garrison.</p>
</div>
</div>
</div>
</div>
<div class="sect1">
<h2 id="_odgi_server1">30. odgi server(1)</h2>
<div class="sectionbody">
<div class="sect2">
<h3 id="_name_30">30.1. NAME</h3>
<div class="paragraph">
<p>odgi_server - start a HTTP server with a given index file to query a pangenome position</p>
</div>
</div>
<div class="sect2">
<h3 id="_synopsis_30">30.2. SYNOPSIS</h3>
<div class="paragraph">
<p><strong>odgi server</strong> [<strong>-i, --idx</strong>=<em>FILE</em>] [<strong>-p, --port</strong>=<em>N</em>] [<em>OPTION</em>]&#8230;&#8203;</p>
</div>
</div>
<div class="sect2">
<h3 id="_description_30">30.3. DESCRIPTION</h3>
<div class="paragraph">
<p>The odgi server(1) command starts an HTTP server with a given path index as input. The idea is that we can go from
<strong>path:position</strong> &#8594; <strong>pangenome:position</strong> via GET requests to the HTTP server. The server headers do not block cross origin requests.
Example GET request: <strong><a href="http://localost:3000/path_name/nucleotide_position" class="bare">http://localost:3000/path_name/nucleotide_position</a></strong>.<br>
The required path index can be created with odgi <a href="#_odgi_pathindex1">pathindex</a>. Going from <strong>path:position</strong> &#8594; <strong>pangenome:position</strong> is important when
navigating large graphs in an interactive manner like in the <a href="https://graph-genome.github.io/">Pantograph</a> project. All
input and output positions are 1-based. If no IP address is specified, the server will run on localhost.</p>
</div>
</div>
<div class="sect2">
<h3 id="_options_29">30.4. OPTIONS</h3>
<div class="sect3">
<h4 id="_graph_files_io_28">30.4.1. Graph Files IO</h4>
<div class="dlist">
<dl>
<dt class="hdlist1"><strong>-i, --idx</strong>=<em>FILE</em></dt>
<dd>
<p>File containing the succinct variation graph index to host in a HTTP server. The file name usually ends with <em>.xp</em>.</p>
</dd>
</dl>
</div>
</div>
<div class="sect3">
<h4 id="_http_options">30.4.2. HTTP Options</h4>
<div class="dlist">
<dl>
<dt class="hdlist1"><strong>-p, --port</strong>=<em>N</em></dt>
<dd>
<p>Run the server under this port.</p>
</dd>
<dt class="hdlist1"><strong>-a, --ip</strong>=<em>IP</em></dt>
<dd>
<p>Run the server under this IP address. If not specified, <em>IP</em> will be <em>localhost</em>.</p>
</dd>
</dl>
</div>
</div>
<div class="sect3">
<h4 id="_program_information_29">30.4.3. Program Information</h4>
<div class="dlist">
<dl>
<dt class="hdlist1"><strong>-h, --help</strong></dt>
<dd>
<p>Print a help message for <strong>odgi server</strong>.</p>
</dd>
</dl>
</div>
</div>
</div>
<div class="sect2">
<h3 id="_exit_status_29">30.5. EXIT STATUS</h3>
<div class="dlist">
<dl>
<dt class="hdlist1"><strong>0</strong></dt>
<dd>
<p>Success.</p>
</dd>
<dt class="hdlist1"><strong>1</strong></dt>
<dd>
<p>Failure (syntax or usage error; parameter error; file processing failure; unexpected error).</p>
</dd>
</dl>
</div>
</div>
<div class="sect2">
<h3 id="_bugs_30">30.6. BUGS</h3>
<div class="paragraph">
<p>Refer to the <strong>odgi</strong> issue tracker at <a href="https://github.com/pangenome/odgi/issues" class="bare">https://github.com/pangenome/odgi/issues</a>.</p>
</div>
</div>
<div class="sect2">
<h3 id="_authors_30">30.7. AUTHORS</h3>
<div class="paragraph">
<p><strong>odgi server</strong> was written by Simon Heumos.</p>
</div>
</div>
</div>
</div>
<div class="sect1">
<h2 id="_odgi_test1">31. odgi test(1)</h2>
<div class="sectionbody">
<div class="sect2">
<h3 id="_name_31">31.1. NAME</h3>
<div class="paragraph">
<p>odgi_test - run odgi unit tests</p>
</div>
</div>
<div class="sect2">
<h3 id="_synopsis_31">31.2. SYNOPSIS</h3>
<div class="paragraph">
<p><strong>odgi test</strong> [&lt;TEST NAME|PATTERN|TAGS&gt; &#8230;&#8203;] [<em>OPTION</em>]&#8230;&#8203;</p>
</div>
</div>
<div class="sect2">
<h3 id="_description_31">31.3. DESCRIPTION</h3>
<div class="paragraph">
<p>The odgi test(1) command starts all unit tests that are implemented in odgi. For targeted testing, a subset of tests can
be selected. odgi test(1) depends on <a href="https://github.com/catchorg/Catch2">Catch2</a>. In the default setting, all results are printed to stdout.</p>
</div>
</div>
<div class="sect2">
<h3 id="_options_30">31.4. OPTIONS</h3>
<div class="sect3">
<h4 id="_testing_options">31.4.1. Testing Options</h4>
<div class="dlist">
<dl>
<dt class="hdlist1"><strong>-l, --list-tests</strong></dt>
<dd>
<p>List all test cases. If a pattern was specified, all matching test cases are listed.</p>
</dd>
<dt class="hdlist1"><strong>-t, --list-tags</strong></dt>
<dd>
<p>List all tags. If a pattern was specified, all matching tags are listed.</p>
</dd>
<dt class="hdlist1"><strong>-s, --success</strong></dt>
<dd>
<p>Include successful tests in output.</p>
</dd>
<dt class="hdlist1"><strong>-b, --break</strong></dt>
<dd>
<p>Break into debugger mode upon failed test.</p>
</dd>
<dt class="hdlist1"><strong>-e, --nothrow</strong></dt>
<dd>
<p>Skip exception tests.</p>
</dd>
<dt class="hdlist1"><strong>-i, --invisibles</strong></dt>
<dd>
<p>Show invisibles like tabs or newlines.</p>
</dd>
<dt class="hdlist1"><strong>-o, --out</strong>=<em>FILE</em></dt>
<dd>
<p>Write all output to <em>FILE</em>.</p>
</dd>
<dt class="hdlist1"><strong>-r, --reporter</strong>=<em>STRING</em></dt>
<dd>
<p>Reporter to use. Default is console.</p>
</dd>
<dt class="hdlist1"><strong>-n, --name</strong>=<em>STRING</em></dt>
<dd>
<p>Suite name.</p>
</dd>
<dt class="hdlist1"><strong>-a, --abort</strong></dt>
<dd>
<p>Abort at first failure.</p>
</dd>
<dt class="hdlist1"><strong>-x, --abortx</strong>=<em>N</em></dt>
<dd>
<p>Abort after <em>N</em> failures.</p>
</dd>
<dt class="hdlist1"><strong>-w, --warn</strong>=<em>STRING</em></dt>
<dd>
<p>Enable warnings.</p>
</dd>
<dt class="hdlist1"><strong>-d, --durations</strong>=<em>yes|no</em></dt>
<dd>
<p>Show test durations. Default is <em>no</em>.</p>
</dd>
<dt class="hdlist1"><strong>-f, --input-file</strong>=<em>FILE</em></dt>
<dd>
<p>Load test names from a file.</p>
</dd>
<dt class="hdlist1"><strong>-#, --filenames-as-tags</strong></dt>
<dd>
<p>Adds a tag for the file name.</p>
</dd>
<dt class="hdlist1"><strong>-c, --section</strong>=<em>STRING</em></dt>
<dd>
<p>Specify the section to run the tests on.</p>
</dd>
<dt class="hdlist1"><strong>-v, --verosity</strong>=<em>quiet|normal|high</em></dt>
<dd>
<p>Set output verbosity. Default is <em>normal</em>.</p>
</dd>
<dt class="hdlist1"><strong>--list-test-names-only</strong></dt>
<dd>
<p>List all test cases names only. If a pattern was specified, all matching test cases are listed.</p>
</dd>
<dt class="hdlist1"><strong>--list-reporters</strong></dt>
<dd>
<p>List all reporters.</p>
</dd>
<dt class="hdlist1"><strong>--order</strong>=<em>decl|lex|rand</em></dt>
<dd>
<p>Test case order. Default ist <em>decl</em>.</p>
</dd>
<dt class="hdlist1"><strong>--rng-seed</strong>=<em>time|number</em></dt>
<dd>
<p>Set a specific seed for random numbers.</p>
</dd>
<dt class="hdlist1"><strong>--use-color</strong>=<em>yes|no</em></dt>
<dd>
<p>Should the output be colorized? Default is <em>yes</em>.</p>
</dd>
<dt class="hdlist1"><strong>--libidentify</strong></dt>
<dd>
<p>Report name and version according to libidentify.</p>
</dd>
<dt class="hdlist1"><strong>--wait-for-keypress</strong>=<em>start|exit|both</em></dt>
<dd>
<p>Waits for a keypress before <em>start|exit|both</em>.</p>
</dd>
<dt class="hdlist1"><strong>--benchmark-resolution-multiple</strong></dt>
<dd>
<p>Multiple of clock resolution to run benchmarks.</p>
</dd>
</dl>
</div>
</div>
<div class="sect3">
<h4 id="_program_information_30">31.4.2. Program Information</h4>
<div class="dlist">
<dl>
<dt class="hdlist1"><strong>-?, -h, --help</strong></dt>
<dd>
<p>Print a help message for <strong>odgi test</strong>.</p>
</dd>
</dl>
</div>
</div>
</div>
<div class="sect2">
<h3 id="_exit_status_30">31.5. EXIT STATUS</h3>
<div class="dlist">
<dl>
<dt class="hdlist1"><strong>0</strong></dt>
<dd>
<p>Success.</p>
</dd>
<dt class="hdlist1"><strong>1</strong></dt>
<dd>
<p>Failure (syntax or usage error; parameter error; file processing failure; unexpected error).</p>
</dd>
</dl>
</div>
</div>
<div class="sect2">
<h3 id="_bugs_31">31.6. BUGS</h3>
<div class="paragraph">
<p>Refer to the <strong>odgi</strong> issue tracker at <a href="https://github.com/pangenome/odgi/issues" class="bare">https://github.com/pangenome/odgi/issues</a>.</p>
</div>
</div>
<div class="sect2">
<h3 id="_authors_31">31.7. AUTHORS</h3>
<div class="paragraph">
<p><strong>odgi test</strong> was written by Erik Garrison, Simon Heumos, and Andrea Guarracino.</p>
</div>
</div>
</div>
</div>
<div class="sect1">
<h2 id="_odgi_version1">32. odgi version(1)</h2>
<div class="sectionbody">
<div class="sect2">
<h3 id="_name_32">32.1. NAME</h3>
<div class="paragraph">
<p>odgi_version - display the version of odgi</p>
</div>
</div>
<div class="sect2">
<h3 id="_synopsis_32">32.2. SYNOPSIS</h3>
<div class="paragraph">
<p><strong>odgi version</strong> [<em>OPTION</em>]&#8230;&#8203;</p>
</div>
</div>
<div class="sect2">
<h3 id="_description_32">32.3. DESCRIPTION</h3>
<div class="paragraph">
<p>The odgi version(1) command prints the current git version with tags and codename to stdout (like <em>v-44-g89d022b "back to old ABI"</em>). Optionally, only the release, version or codename can be printed.</p>
</div>
</div>
<div class="sect2">
<h3 id="_options_31">32.4. OPTIONS</h3>
<div class="sect3">
<h4 id="_version_options">32.4.1. Version Options</h4>
<div class="dlist">
<dl>
<dt class="hdlist1"><strong>-v, --version</strong>=</dt>
<dd>
<p>Print only the version (like <em>v-44-g89d022b</em>).</p>
</dd>
<dt class="hdlist1"><strong>-c, --codename</strong></dt>
<dd>
<p>Print only the codename (like <em>back to old ABI</em>).</p>
</dd>
<dt class="hdlist1"><strong>-r, --release</strong></dt>
<dd>
<p>Print only the release (like <em>v</em>).</p>
</dd>
</dl>
</div>
</div>
<div class="sect3">
<h4 id="_program_information_31">32.4.2. Program Information</h4>
<div class="dlist">
<dl>
<dt class="hdlist1"><strong>-h, --help</strong></dt>
<dd>
<p>Print a help message for <strong>odgi version</strong>.</p>
</dd>
</dl>
</div>
</div>
</div>
<div class="sect2">
<h3 id="_exit_status_31">32.5. EXIT STATUS</h3>
<div class="dlist">
<dl>
<dt class="hdlist1"><strong>0</strong></dt>
<dd>
<p>Success.</p>
</dd>
<dt class="hdlist1"><strong>1</strong></dt>
<dd>
<p>Failure (syntax or usage error; parameter error; file processing failure; unexpected error).</p>
</dd>
</dl>
</div>
</div>
<div class="sect2">
<h3 id="_bugs_32">32.6. BUGS</h3>
<div class="paragraph">
<p>Refer to the <strong>odgi</strong> issue tracker at <a href="https://github.com/pangenome/odgi/issues" class="bare">https://github.com/pangenome/odgi/issues</a>.</p>
</div>
</div>
<div class="sect2">
<h3 id="_authors_32">32.7. AUTHORS</h3>
<div class="paragraph">
<p><strong>odgi version</strong> was written by Simon Heumos.</p>
</div>
</div>
</div>
</div>
</div>
<div id="footer">
<div id="footer-text">
<<<<<<< HEAD
Last updated 2021-04-01 10:03:14 +0200
=======
Last updated 2021-03-30 18:24:33 +0200
>>>>>>> 180fca76
</div>
</div>
</body>
</html><|MERGE_RESOLUTION|>--- conflicted
+++ resolved
@@ -4768,11 +4768,7 @@
 </div>
 <div id="footer">
 <div id="footer-text">
-<<<<<<< HEAD
-Last updated 2021-04-01 10:03:14 +0200
-=======
 Last updated 2021-03-30 18:24:33 +0200
->>>>>>> 180fca76
 </div>
 </div>
 </body>
