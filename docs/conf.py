# -*- coding: utf-8 -*-
#
# Configuration file for the Sphinx documentation builder.
#
# This file does only contain a selection of the most common options. For a
# full list see the documentation:
# http://www.sphinx-doc.org/en/master/config

# -- Path setup --------------------------------------------------------------

# If extensions (or modules to document with autodoc) are in another directory,
# add these directories to sys.path here. If the directory is relative to the
# documentation root, use os.path.abspath to make it absolute, like shown here.
#
import os
import sys
sys.path.insert(0, os.path.abspath('../lib/'))


# -- Project information -----------------------------------------------------

project = u'odgi'
<<<<<<< HEAD
copyright = '2021, Erik Garrison. Revision v0.6,0-fb7b6e2'
=======
copyright = '2021, Simon Heumos, Andrea Guarracino, Erik Garrison. Revision v0.6,0-993dc1b'
>>>>>>> c824886c
author = u'Andrea Guarracino, Simon Heumos, ... , Pjotr Prins, Erik Garrison'

# The short X.Y version
version = 'v0.6,0'
# The full version, including alpha/beta/rc tags
<<<<<<< HEAD
release = 'fb7b6e2'
=======
release = '993dc1b'
>>>>>>> c824886c


# -- General configuration ---------------------------------------------------

# If your documentation needs a minimal Sphinx version, state it here.
#
# needs_sphinx = '1.0'

# Add any Sphinx extension module names here, as strings. They can be
# extensions coming with Sphinx (named 'sphinx.ext.*') or your custom
# ones.
extensions = ['sphinx.ext.autodoc', 'm2r2']

# Add any paths that contain templates here, relative to this directory.
templates_path = ['_templates']

# The suffix(es) of source filenames.
# You can specify multiple suffix as a list of string:
#
source_suffix = ['.rst', '.md']
# source_suffix = '.rst'

# The master toctree document.
master_doc = 'index'

# The language for content autogenerated by Sphinx. Refer to documentation
# for a list of supported languages.
#
# This is also used if you do content translation via gettext catalogs.
# Usually you set "language" from the command line for these cases.
language = None

# List of patterns, relative to source directory, that match files and
# directories to ignore when looking for source files.
# This pattern also affects html_static_path and html_extra_path.
exclude_patterns = [u'_build', 'Thumbs.db', '.DS_Store']

# The name of the Pygments (syntax highlighting) style to use.
pygments_style = None


# -- Options for HTML output -------------------------------------------------

# The theme to use for HTML and HTML Help pages.  See the documentation for
# a list of builtin themes.
#
html_theme = 'sphinx_rtd_theme'
html_theme_path = ["_themes", ]

# Theme options are theme-specific and customize the look and feel of a theme
# further.  For a list of options available for each theme, see the
# documentation.
#
# html_theme_options = {}

# Add any paths that contain custom static files (such as style sheets) here,
# relative to this directory. They are copied after the builtin static files,
# so a file named "default.css" will overwrite the builtin "default.css".
html_static_path = ['_static']

# Custom sidebar templates, must be a dictionary that maps document names
# to template names.
#
# The default sidebars (for documents that don't match any pattern) are
# defined by theme itself.  Builtin themes are using these templates by
# default: ``['localtoc.html', 'relations.html', 'sourcelink.html',
# 'searchbox.html']``.
#
# html_sidebars = {}


# -- Options for HTMLHelp output ---------------------------------------------

# Output file base name for HTML help builder.
htmlhelp_basename = 'odgidoc'


# -- Options for LaTeX output ------------------------------------------------

latex_elements = {
    # The paper size ('letterpaper' or 'a4paper').
    #
    # 'papersize': 'letterpaper',

    # The font size ('10pt', '11pt' or '12pt').
    #
    # 'pointsize': '10pt',

    # Additional stuff for the LaTeX preamble.
    #
    # 'preamble': '',

    # Latex figure (float) alignment
    #
    # 'figure_align': 'htbp',
}

# Grouping the document tree into LaTeX files. List of tuples
# (source start file, target name, title,
#  author, documentclass [howto, manual, or own class]).
latex_documents = [
    (master_doc, 'odgi.tex', u'odgi documentation',
     u'Andrea Guarracino, Simon Heumos, ... , Pjotr Prins, Erik Garrison', 'manual'),
]

# -- Options for manual page output ------------------------------------------

# One entry per manual page. List of tuples
# (source start file, name, description, authors, manual section).
# we list the authors seperately
EG = 'Erik Garrison'
AG = 'Andrea Guarracino'
SH = 'Simon Heumos'
man_pages = [
    ('man/odgi', 'odgi', u'Dynamic succinct variation graph tool.',
     [author], 1),
    ('man/odgi_bin', 'odgi_bin', u'Binning of pangenome sequence and path information in the graph.',
     [EG, SH], 1),
    ('man/odgi_break', 'odgi_break', u'Break cycles in the graph and drop its paths.',
     [EG], 1),
    ('man/odgi_build', 'odgi_build', u'Construct a dynamic succinct variation graph in ODGI format from a GFAv1.',
     [EG], 1),
    ('man/odgi_chop', 'odgi_chop', u'Divide nodes into smaller pieces preserving node topology and order.',
     [EG, AG], 1),
    ('man/odgi_cover', 'odgi_cover', u'Cover the graph with paths.',
     [AG], 1),
    ('man/odgi_degree', 'odgi_degree', u'Describe the graph in terms of node degree.',
     [EG], 1),
    ('man/odgi_depth', 'odgi_depth', u'Find the depth of a graph as defined by query criteria. Without specifying any '
                                     u'non-mandatory options, it prints in a tab-delimited format path, start, end, '
                                     u'and mean.depth to stdout.',
     [AG], 1),
    ('man/odgi_draw', 'odgi_draw', u'Draw previously-determined 2D layouts of the graph with diverse annotations.',
     [EG], 1),
    ('man/odgi_explode', 'odgi_explode', u'Breaks a graph into connected components storing each component in its own '
                                         u'file.',
     [AG], 1),
    ('man/odgi_extract', 'odgi_extract', u'Extract subgraphs or parts of a graph defined by query criteria.',
     [AG], 1),
    ('man/odgi_flatten', 'odgi_flatten', u'Generate linearizations of a graph.',
     [EG], 1),
    ('man/odgi_groom', 'odgi_groom', u'Resolve spurious inverting links.',
     [EG, AG], 1),
    ('man/odgi_kmers', 'odgi_kmers', u'Display and characterize the kmer space of a graph.',
     [EG], 1),
    ('man/odgi_layout', 'odgi_layout', u'Establish 2D layouts of the graph using path-guided stochastic gradient '
                                       u'descent (the graph must be sorted and id-compacted).',
     [EG, AG, SH], 1),
    ('man/odgi_matrix', 'odgi_matrix', u'Write the graph topology in sparse matrix formats.',
     [EG], 1),
    ('man/odgi_normalize', 'odgi_normalize', u'Compact unitigs and simplify redundant furcations.',
     [EG], 1),
    ('man/odgi_overlap', 'odgi_overlap', u'Find the paths touched by given input paths.',
     [AG], 1),
    ('man/odgi_panpos', 'odgi_panpos', u'Get the pangenome position of a given path and nucleotide position (1-based).',
     [SH], 1),
    ('man/odgi_pathindex', 'odgi_pathindex', u'Create a path index for a given graph.',
     [SH], 1),
    ('man/odgi_paths', 'odgi_paths', u'Interrogate the embedded paths of a graph. Does not print anything to stdout '
                                     u'by default!',
     [EG], 1),
    ('man/odgi_position', 'odgi_position', u'Find, translate, and liftover graph and path positions between graphs. '
                                           u'Results are printed to stdout.',
     [EG], 1),
    ('man/odgi_prune', 'odgi_prune', u'Remove complex parts of the graph.',
     [EG], 1),
    ('man/odgi_server', 'odgi_server', u'Start a basic HTTP server with a given path index file to go from '
                                       u'*path:position* to *pangenome:position* very efficiently.',
     [SH], 1),
    ('man/odgi_sort', 'odgi_sort', u'Apply different kinds of sorting algorithms to a graph. The most prominent one '
                                   u'is the PG-SGD sorting algorithm.',
     [SH, AG, EG], 1),
    ('man/odgi_squeeze', 'odgi_squeeze', u'Squeezes multiple graphs in ODGI format into the same file in ODGI format.',
     [AG], 1),
    ('man/odgi_stats', 'odgi_stats', u'Metrics describing a variation graph and its path relationship.',
     [EG, AG], 1),
    ('man/odgi_test', 'odgi_test', u'Run ODGI unit tests.',
     [EG, SH, AG], 1),
    ('man/odgi_unchop', 'odgi_unchop', u'Merge unitigs into a single node preserving the node order.',
     [EG, AG], 1),
    ('man/odgi_unitig', 'odgi_unitig', u'Output unitigs of the graph.',
     [EG], 1),
    ('man/odgi_validate', 'odgi_validate', u'Validate a graph checking if the paths are consistent with the graph '
                                           u'topology.',
     [AG], 1),
    ('man/odgi_version', 'odgi_version', u'Print the version of ODGI to stdout.',
     [SH], 1),
    ('man/odgi_view', 'odgi_view', u'Project a graph into other formats.',
     [EG], 1),
    ('man/odgi_viz', 'odgi_viz', u'Visualize a variation graph in 1D.',
     [EG, AG], 1),
]


# -- Options for Texinfo output ----------------------------------------------

# Grouping the document tree into Texinfo files. List of tuples
# (source start file, target name, title, author,
#  dir menu entry, description, category)
texinfo_documents = [
    (master_doc, 'odgi', u'odgi Documentation',
     author, 'odgi', 'One line description of project.',
     'Miscellaneous'),
]


# -- Options for Epub output -------------------------------------------------

# Bibliographic Dublin Core info.
epub_title = project

# The unique identifier of the text. This can be a ISBN number
# or the project homepage.
#
# epub_identifier = ''

# A unique identification for the text.
#
# epub_uid = ''

# A list of files that should not be packed into the epub file.
epub_exclude_files = ['search.html']

# we don't want smart quotes
smartquotes = False<|MERGE_RESOLUTION|>--- conflicted
+++ resolved
@@ -20,21 +20,13 @@
 # -- Project information -----------------------------------------------------
 
 project = u'odgi'
-<<<<<<< HEAD
-copyright = '2021, Erik Garrison. Revision v0.6,0-fb7b6e2'
-=======
 copyright = '2021, Simon Heumos, Andrea Guarracino, Erik Garrison. Revision v0.6,0-993dc1b'
->>>>>>> c824886c
 author = u'Andrea Guarracino, Simon Heumos, ... , Pjotr Prins, Erik Garrison'
 
 # The short X.Y version
 version = 'v0.6,0'
 # The full version, including alpha/beta/rc tags
-<<<<<<< HEAD
-release = 'fb7b6e2'
-=======
 release = '993dc1b'
->>>>>>> c824886c
 
 
 # -- General configuration ---------------------------------------------------
